from __future__ import print_function
"""
Test systems for perses automated design.

Examples
--------

Alanine dipeptide in various environments (vacuum, implicit, explicit):

>>> from perses.tests.testsystems import AlaninDipeptideSAMS
>>> testsystem = AlanineDipeptideTestSystem()
>>> system_generator = testsystem.system_generator['explicit']
>>> sams_sampler = testsystem.sams_sampler['explicit']

TODO
----
* Have all PersesTestSystem subclasses automatically subjected to a battery of tests.
* Add short descriptions to each class through a class property.

"""

__author__ = 'John D. Chodera'

################################################################################
# IMPORTS
################################################################################
from simtk import openmm, unit
from simtk.openmm import app
import os, os.path
import sys, math
import numpy as np
from functools import partial
from pkg_resources import resource_filename
from openeye import oechem, oeshape, oeomega
from openmmtools import testsystems
from perses.tests.utils import sanitizeSMILES
from perses.storage import NetCDFStorage, NetCDFStorageView
from perses.rjmc.geometry import FFAllAngleGeometryEngine
import tempfile
import copy

################################################################################
# CONSTANTS
################################################################################

from perses.samplers.thermodynamics import kB

################################################################################
# TEST SYSTEMS
################################################################################

class PersesTestSystem(object):
    """
    Create a consistent set of samplers useful for testing.

    Properties
    ----------
    environments : list of str
        Available environments
    topologies : dict of simtk.openmm.app.Topology
        Initial system Topology objects; topologies[environment] is the topology for `environment`
    positions : dict of simtk.unit.Quantity of [nparticles,3] with units compatible with nanometers
        Initial positions corresponding to initial Topology objects
    system_generators : dict of SystemGenerator objects
        SystemGenerator objects for environments
    proposal_engines : dict of ProposalEngine
        Proposal engines
    themodynamic_states : dict of thermodynamic_states
        Themodynamic states for each environment
    mcmc_samplers : dict of MCMCSampler objects
        MCMCSampler objects for environments
    exen_samplers : dict of ExpandedEnsembleSampler objects
        ExpandedEnsembleSampler objects for environments
    sams_samplers : dict of SAMSSampler objects
        SAMSSampler objects for environments
    designer : MultiTargetDesign sampler
        Example MultiTargetDesign sampler

    """
    def __init__(self, storage_filename=None, mode='w'):
        """Create a testsystem.

        Parameters
        ----------
        storage_filename : str, optional, default=None
           If specified, bind to this storage file.
        mode : str, optional, default='w'
           File open mode, 'w' for (over)write, 'a' for append.

        """
        self.storage = None
        if storage_filename is not None:
            self.storage = NetCDFStorage(storage_filename, mode='w')
        self.environments = list()
        self.topologies = dict()
        self.positions = dict()
        self.system_generators = dict()
        self.proposal_engines = dict()
        self.thermodynamic_states = dict()
        self.mcmc_samplers = dict()
        self.exen_samplers = dict()
        self.sams_samplers = dict()
        self.designer = None
        self.geometry_engine = FFAllAngleGeometryEngine(metadata={})

class AlanineDipeptideTestSystem(PersesTestSystem):
    """
    Create a consistent set of SAMS samplers useful for testing PointMutationEngine on alanine dipeptide in various solvents.
    This is useful for testing a variety of components.

    Properties
    ----------
    environments : list of str
        Available environments: ['vacuum', 'explicit', 'implicit']
    topologies : dict of simtk.openmm.app.Topology
        Initial system Topology objects; topologies[environment] is the topology for `environment`
    positions : dict of simtk.unit.Quantity of [nparticles,3] with units compatible with nanometers
        Initial positions corresponding to initial Topology objects
    system_generators : dict of SystemGenerator objects
        SystemGenerator objects for environments
    proposal_engines : dict of ProposalEngine
        Proposal engines
    themodynamic_states : dict of thermodynamic_states
        Themodynamic states for each environment
    mcmc_samplers : dict of MCMCSampler objects
        MCMCSampler objects for environments
    exen_samplers : dict of ExpandedEnsembleSampler objects
        ExpandedEnsembleSampler objects for environments
    sams_samplers : dict of SAMSSampler objects
        SAMSSampler objects for environments
    designer : MultiTargetDesign sampler
        Example MultiTargetDesign sampler for implicit solvent hydration free energies

    Examples
    --------

    >>> from perses.tests.testsystems import AlanineDipeptideTestSystem
    >>> testsystem = AlanineDipeptideTestSystem()
    # Build a system
    >>> system = testsystem.system_generators['vacuum'].build_system(testsystem.topologies['vacuum'])
    # Retrieve a SAMSSampler
    >>> sams_sampler = testsystem.sams_samplers['implicit']

    """
    def __init__(self, **kwargs):
        super(AlanineDipeptideTestSystem, self).__init__(**kwargs)
        environments = ['explicit', 'implicit', 'vacuum']

        # Create a system generator for our desired forcefields.
        from perses.rjmc.topology_proposal import SystemGenerator
        system_generators = dict()
        system_generators['explicit'] = SystemGenerator(['amber99sbildn.xml', 'tip3p.xml'],
            forcefield_kwargs={ 'nonbondedMethod' : app.CutoffPeriodic, 'nonbondedCutoff' : 9.0 * unit.angstrom, 'implicitSolvent' : None, 'constraints' : None },
            use_antechamber=False)
        system_generators['implicit'] = SystemGenerator(['amber99sbildn.xml', 'amber99_obc.xml'],
            forcefield_kwargs={ 'nonbondedMethod' : app.NoCutoff, 'implicitSolvent' : app.OBC2, 'constraints' : None },
            use_antechamber=False)
        system_generators['vacuum'] = SystemGenerator(['amber99sbildn.xml'],
            forcefield_kwargs={ 'nonbondedMethod' : app.NoCutoff, 'implicitSolvent' : None, 'constraints' : None },
            use_antechamber=False)

        # Create peptide in solvent.
        from openmmtools.testsystems import AlanineDipeptideExplicit, AlanineDipeptideImplicit, AlanineDipeptideVacuum
        from pkg_resources import resource_filename
        pdb_filename = resource_filename('openmmtools', 'data/alanine-dipeptide-gbsa/alanine-dipeptide.pdb')
        from simtk.openmm.app import PDBFile
        topologies = dict()
        positions = dict()
        pdbfile = PDBFile(pdb_filename)
        topologies['vacuum'] = pdbfile.getTopology()
        positions['vacuum'] = pdbfile.getPositions(asNumpy=True)
        topologies['implicit'] = pdbfile.getTopology()
        positions['implicit'] = pdbfile.getPositions(asNumpy=True)

        # Create molecule in explicit solvent.
        modeller = app.Modeller(topologies['vacuum'], positions['vacuum'])
        modeller.addSolvent(system_generators['explicit'].getForceField(), model='tip3p', padding=9.0*unit.angstrom)
        topologies['explicit'] = modeller.getTopology()
        positions['explicit'] = modeller.getPositions()

        # Set up the proposal engines.
        from perses.rjmc.topology_proposal import PointMutationEngine
        proposal_metadata = {
            'ffxmls' : ['amber99sbildn.xml'], # take sidechain definitions from this ffxml file
            'always_change' : True # don't propose self-transitions
            }
        proposal_engines = dict()
        chain_id = ' '
<<<<<<< HEAD
        allowed_mutations = [[('2','ALA')],[('2','VAL')],[('2','LEU')],[('2','PHE')]]
=======
        allowed_mutations = [[('2','VAL')],[('2','LEU')],[('2','PHE')]]
>>>>>>> 50c3e350
        for environment in environments:
            proposal_engines[environment] = PointMutationEngine(topologies[environment],system_generators[environment], chain_id, proposal_metadata=proposal_metadata, allowed_mutations=allowed_mutations)

        # Generate systems
        systems = dict()
        for environment in environments:
            systems[environment] = system_generators[environment].build_system(topologies[environment])

        # Define thermodynamic state of interest.
        from perses.samplers.thermodynamics import ThermodynamicState
        thermodynamic_states = dict()
        temperature = 300*unit.kelvin
        pressure = 1.0*unit.atmospheres
        thermodynamic_states['explicit'] = ThermodynamicState(system=systems['explicit'], temperature=temperature, pressure=pressure)
        thermodynamic_states['implicit'] = ThermodynamicState(system=systems['implicit'], temperature=temperature)
        thermodynamic_states['vacuum']   = ThermodynamicState(system=systems['vacuum'], temperature=temperature)

        # Create SAMS samplers
        from perses.samplers.samplers import SamplerState, MCMCSampler, ExpandedEnsembleSampler, SAMSSampler
        mcmc_samplers = dict()
        exen_samplers = dict()
        sams_samplers = dict()
        for environment in environments:
            storage = None
            if self.storage:
                storage = NetCDFStorageView(self.storage, envname=environment)

            chemical_state_key = proposal_engines[environment].compute_state_key(topologies[environment])
            if environment == 'explicit':
                sampler_state = SamplerState(system=systems[environment], positions=positions[environment], box_vectors=systems[environment].getDefaultPeriodicBoxVectors())
            else:
                sampler_state = SamplerState(system=systems[environment], positions=positions[environment])
            mcmc_samplers[environment] = MCMCSampler(thermodynamic_states[environment], sampler_state, topology=topologies[environment], storage=storage)
            mcmc_samplers[environment].nsteps = 5 # reduce number of steps for testing
            mcmc_samplers[environment].verbose = True
            exen_samplers[environment] = ExpandedEnsembleSampler(mcmc_samplers[environment], topologies[environment], chemical_state_key, proposal_engines[environment], self.geometry_engine, options={'nsteps':5}, storage=storage)
            exen_samplers[environment].verbose = True
            sams_samplers[environment] = SAMSSampler(exen_samplers[environment], storage=storage)
            sams_samplers[environment].verbose = True

        # Create test MultiTargetDesign sampler.
        from perses.samplers.samplers import MultiTargetDesign
        target_samplers = { sams_samplers['implicit'] : 1.0, sams_samplers['vacuum'] : -1.0 }
        designer = MultiTargetDesign(target_samplers, storage=self.storage)
        designer.verbose = True

        # Store things.
        self.environments = environments
        self.topologies = topologies
        self.positions = positions
        self.systems = systems
        self.system_generators = system_generators
        self.proposal_engines = proposal_engines
        self.thermodynamic_states = thermodynamic_states
        self.mcmc_samplers = mcmc_samplers
        self.exen_samplers = exen_samplers
        self.sams_samplers = sams_samplers
        self.designer = designer

class AlanineDipeptideValenceTestSystem(PersesTestSystem):
    """
    Create a consistent set of SAMS samplers useful for testing PointMutationEngine on alanine dipeptide in various solvents.
    Only valence terms are included---no sterics.

    Properties
    ----------
    environments : list of str
        Available environments: ['vacuum']
    topologies : dict of simtk.openmm.app.Topology
        Initial system Topology objects; topologies[environment] is the topology for `environment`
    positions : dict of simtk.unit.Quantity of [nparticles,3] with units compatible with nanometers
        Initial positions corresponding to initial Topology objects
    system_generators : dict of SystemGenerator objects
        SystemGenerator objects for environments
    proposal_engines : dict of ProposalEngine
        Proposal engines
    themodynamic_states : dict of thermodynamic_states
        Themodynamic states for each environment
    mcmc_samplers : dict of MCMCSampler objects
        MCMCSampler objects for environments
    exen_samplers : dict of ExpandedEnsembleSampler objects
        ExpandedEnsembleSampler objects for environments
    sams_samplers : dict of SAMSSampler objects
        SAMSSampler objects for environments
    designer : MultiTargetDesign sampler
        Example MultiTargetDesign sampler for implicit solvent hydration free energies

    Examples
    --------

    >>> from perses.tests.testsystems import AlanineDipeptideValenceTestSystem
    >>> testsystem = AlanineDipeptideValenceTestSystem()
    # Build a system
    >>> system = testsystem.system_generators['vacuum'].build_system(testsystem.topologies['vacuum'])
    # Retrieve a SAMSSampler
    >>> sams_sampler = testsystem.sams_samplers['vacuum']

    """
    def __init__(self, **kwargs):
        super(AlanineDipeptideValenceTestSystem, self).__init__(**kwargs)
        environments = ['vacuum']

        # Write atom-by-atom geometry output.
        #self.geometry_engine.write_proposal_pdb = True
        #self.geometry_engine.pdb_filename_prefix = 'geometry'

        # Create a system generator for our desired forcefields.
        from perses.rjmc.topology_proposal import SystemGenerator
        system_generators = dict()
        from pkg_resources import resource_filename
        valence_xml_filename = resource_filename('perses', 'data/amber99sbildn-valence-only.xml')
        system_generators['vacuum'] = SystemGenerator([valence_xml_filename],
            forcefield_kwargs={ 'nonbondedMethod' : app.NoCutoff, 'implicitSolvent' : None, 'constraints' : None },
            use_antechamber=False)

        # Create peptide in solvent.
        from openmmtools.testsystems import AlanineDipeptideExplicit, AlanineDipeptideImplicit, AlanineDipeptideVacuum
        from pkg_resources import resource_filename
        pdb_filename = resource_filename('openmmtools', 'data/alanine-dipeptide-gbsa/alanine-dipeptide.pdb')
        from simtk.openmm.app import PDBFile
        topologies = dict()
        positions = dict()
        pdbfile = PDBFile(pdb_filename)
        topologies['vacuum'] = pdbfile.getTopology()
        positions['vacuum'] = pdbfile.getPositions(asNumpy=True)

        # Set up the proposal engines.
        from perses.rjmc.topology_proposal import PointMutationEngine
        proposal_metadata = {
            'ffxmls' : ['amber99sbildn.xml'], # take sidechain definitions from this ffxml file
            'always_change' : True # don't propose self-transitions
            }
        proposal_engines = dict()
        chain_id = ' '
        allowed_mutations = [[('2','ALA')],[('2','VAL')],[('2','LEU')],[('2','PHE')]]
        for environment in environments:
            proposal_engines[environment] = PointMutationEngine(topologies[environment],system_generators[environment], chain_id, proposal_metadata=proposal_metadata, allowed_mutations=allowed_mutations)

        # Generate systems
        systems = dict()
        for environment in environments:
            systems[environment] = system_generators[environment].build_system(topologies[environment])

        # Define thermodynamic state of interest.
        from perses.samplers.thermodynamics import ThermodynamicState
        thermodynamic_states = dict()
        temperature = 300*unit.kelvin
        pressure = 1.0*unit.atmospheres
        thermodynamic_states['vacuum'] = ThermodynamicState(system=systems['vacuum'], temperature=temperature)

        # Create SAMS samplers
        from perses.samplers.samplers import SamplerState, MCMCSampler, ExpandedEnsembleSampler, SAMSSampler
        mcmc_samplers = dict()
        exen_samplers = dict()
        sams_samplers = dict()
        for environment in environments:
            storage = None
            if self.storage:
                storage = NetCDFStorageView(self.storage, envname=environment)

            chemical_state_key = proposal_engines[environment].compute_state_key(topologies[environment])
            sampler_state = SamplerState(system=systems[environment], positions=positions[environment])
            mcmc_samplers[environment] = MCMCSampler(thermodynamic_states[environment], sampler_state, topology=topologies[environment], storage=storage)
            mcmc_samplers[environment].nsteps = 5 # reduce number of steps for testing
            mcmc_samplers[environment].verbose = True
            exen_samplers[environment] = ExpandedEnsembleSampler(mcmc_samplers[environment], topologies[environment], chemical_state_key, proposal_engines[environment], self.geometry_engine, options={'nsteps':5}, storage=storage)
            exen_samplers[environment].verbose = True
            sams_samplers[environment] = SAMSSampler(exen_samplers[environment], storage=storage)
            sams_samplers[environment].verbose = True

        # Create test MultiTargetDesign sampler.
        from perses.samplers.samplers import MultiTargetDesign
        target_samplers = { sams_samplers['vacuum'] : 1.0 }
        designer = MultiTargetDesign(target_samplers, storage=self.storage)
        designer.verbose = True

        # Store things.
        self.environments = environments
        self.topologies = topologies
        self.positions = positions
        self.systems = systems
        self.system_generators = system_generators
        self.proposal_engines = proposal_engines
        self.thermodynamic_states = thermodynamic_states
        self.mcmc_samplers = mcmc_samplers
        self.exen_samplers = exen_samplers
        self.sams_samplers = sams_samplers
        self.designer = designer

def load_via_pdbfixer(filename=None, pdbid=None):
    """
    Load a PDB file via PDBFixer, keeping all heterogens and building in protons for any crystallographic waters.
    """
    from pdbfixer import PDBFixer
    fixer = PDBFixer(filename=filename, pdbid=pdbid)
    fixer.findMissingResidues()
    fixer.findNonstandardResidues()
    fixer.replaceNonstandardResidues()
    fixer.findMissingAtoms()
    fixer.addMissingAtoms()
    fixer.addMissingHydrogens(7.0)
    return [fixer.topology, fixer.positions]

class T4LysozymeMutationTestSystem(PersesTestSystem):
    """
    Create a consistent set of SAMS samplers useful for testing PointMutationEngine on T4 lysozyme in various solvents.
    Wild Type is T4 L99A

    Properties
    ----------
    environments : list of str
        Available environments: ['vacuum', 'explicit', 'implicit']
    topologies : dict of simtk.openmm.app.Topology
        Initial system Topology objects; topologies[environment] is the topology for `environment`
    positions : dict of simtk.unit.Quantity of [nparticles,3] with units compatible with nanometers
        Initial positions corresponding to initial Topology objects
    system_generators : dict of SystemGenerator objects
        SystemGenerator objects for environments
    proposal_engines : dict of ProposalEngine
        Proposal engines
    themodynamic_states : dict of thermodynamic_states
        Themodynamic states for each environment
    mcmc_samplers : dict of MCMCSampler objects
        MCMCSampler objects for environments
    exen_samplers : dict of ExpandedEnsembleSampler objects
        ExpandedEnsembleSampler objects for environments
    sams_samplers : dict of SAMSSampler objects
        SAMSSampler objects for environments
    designer : MultiTargetDesign sampler
        Example MultiTargetDesign sampler for implicit solvent hydration free energies

    Examples
    --------

    >>> from perses.tests.testsystems import T4LysozymeTestSystem
    >>> testsystem = T4LysozymeTestSystem()
    # Build a system
    >>> system = testsystem.system_generators['vacuum'].build_system(testsystem.topologies['vacuum'])
    # Retrieve a SAMSSampler
    >>> sams_sampler = testsystem.sams_samplers['implicit']

    """
    def __init__(self, **kwargs):
        super(T4LysozymeMutationTestSystem, self).__init__(**kwargs)
#        environments = ['explicit-complex', 'explicit-receptor', 'implicit-complex', 'implicit-receptor', 'vacuum-complex', 'vacuum-receptor']
        environments = ['explicit-complex', 'explicit-receptor', 'vacuum-complex', 'vacuum-receptor']

        # Create a system generator for our desired forcefields.
        from perses.rjmc.topology_proposal import SystemGenerator
        from pkg_resources import resource_filename
        gaff_xml_filename = resource_filename('perses', 'data/gaff.xml')
        system_generators = dict()
        system_generators['explicit'] = SystemGenerator([gaff_xml_filename,'amber99sbildn.xml', 'tip3p.xml'],
            forcefield_kwargs={ 'nonbondedMethod' : app.CutoffPeriodic, 'nonbondedCutoff' : 9.0 * unit.angstrom, 'implicitSolvent' : None, 'constraints' : None },
            use_antechamber=True)
        system_generators['explicit-complex'] = system_generators['explicit']
        system_generators['explicit-receptor'] = system_generators['explicit']
        system_generators['implicit'] = SystemGenerator([gaff_xml_filename,'amber99sbildn.xml', 'amber99_obc.xml'],
            forcefield_kwargs={ 'nonbondedMethod' : app.NoCutoff, 'implicitSolvent' : app.OBC2, 'constraints' : None },
            use_antechamber=True)
        system_generators['implicit-complex'] = system_generators['implicit']
        system_generators['implicit-receptor'] = system_generators['implicit']
        system_generators['vacuum'] = SystemGenerator([gaff_xml_filename, 'amber99sbildn.xml'],
            forcefield_kwargs={ 'nonbondedMethod' : app.NoCutoff, 'implicitSolvent' : None, 'constraints' : None },
            use_antechamber=True)
        system_generators['vacuum-complex'] = system_generators['vacuum']
        system_generators['vacuum-receptor'] = system_generators['vacuum']

        # Create receptor in solvent.
        from pkg_resources import resource_filename
        pdb_filename = resource_filename('perses', 'data/181L.pdb')
        import pdbfixer
        from simtk.openmm.app import PDBFile, Modeller
        topologies = dict()
        positions = dict()
        [fixer_topology, fixer_positions] = load_via_pdbfixer(pdb_filename)
        modeller = Modeller(fixer_topology, fixer_positions)

        residues_to_delete = [ residue for residue in modeller.getTopology().residues() if residue.name in ['HED','CL','HOH'] ]
        modeller.delete(residues_to_delete)

        receptor_modeller = copy.deepcopy(modeller)
        ligand_modeller = copy.deepcopy(modeller)

        for chain in receptor_modeller.getTopology().chains():
            pass
        chains_to_delete = [chain]
        receptor_modeller.delete(chains_to_delete)
        topologies['receptor'] = receptor_modeller.getTopology()
        positions['receptor'] = receptor_modeller.getPositions()

        for chain in ligand_modeller.getTopology().chains():
            break
        chains_to_delete = [chain]
        ligand_modeller.delete(chains_to_delete)
        for residue in ligand_modeller.getTopology().residues():
            if residue.name == 'BNZ':
                break

        from openmoltools import forcefield_generators
        from utils import extractPositionsFromOEMOL, giveOpenmmPositionsToOEMOL
        import perses.rjmc.geometry as geometry
        from perses.rjmc.topology_proposal import TopologyProposal
        # create OEMol version of benzene
        mol = oechem.OEMol()
        #mol.SetTitle('BNZ') # should be set to residue.name in generateTopologyFromOEMol, not working
        oechem.OESmilesToMol(mol,'C1=CC=CC=C1')
        oechem.OEAddExplicitHydrogens(mol)
        oechem.OETriposAtomNames(mol)
        oechem.OETriposBondTypeNames(mol)

        new_residue = forcefield_generators.generateTopologyFromOEMol(mol)
        for res in new_residue.residues():
            res.name = 'BNZ'
        bnz_new_sys = system_generators['vacuum'].build_system(new_residue)
        kB = unit.BOLTZMANN_CONSTANT_kB * unit.AVOGADRO_CONSTANT_NA
        temperature = 300.0 * unit.kelvin
        kT = kB * temperature
        beta = 1.0/kT
        adding_hydrogen_proposal = TopologyProposal(new_topology=new_residue, new_system =bnz_new_sys, old_topology=ligand_modeller.topology, old_system =bnz_new_sys, logp_proposal = 0.0, new_to_old_atom_map = {0:0,1:1,2:2,3:3,4:4,5:5}, old_chemical_state_key='',new_chemical_state_key='')
        geometry_engine = geometry.FFAllAngleGeometryEngine()
        new_positions, logp = geometry_engine.propose(adding_hydrogen_proposal, ligand_modeller.positions, beta)

        modeller = copy.deepcopy(receptor_modeller)
        modeller.add(new_residue, new_positions)
        topologies['complex'] = modeller.getTopology()
        positions['complex'] = modeller.getPositions()

        # Create all environments.
        for environment in ['implicit', 'vacuum']:
            for component in ['receptor', 'complex']:
                topologies[environment + '-' + component] = topologies[component]
                positions[environment + '-' + component] = positions[component]

        # Set up in explicit solvent.
        for component in ['receptor', 'complex']:
            modeller = app.Modeller(topologies[component], positions[component])
            modeller.addSolvent(system_generators['explicit'].getForceField(), model='tip3p', padding=9.0*unit.angstrom)
            atoms = list(modeller.topology.atoms())
            print('Solvated %s has %s atoms' % (component, len(atoms)))
            topologies['explicit' + '-' + component] = modeller.getTopology()
            positions['explicit' + '-' + component] = modeller.getPositions()

        # Set up the proposal engines.
        allowed_mutations = [
            [('99','GLY')],
            [('102','GLN')],
            [('102','HIS')],
            [('102','GLU')],
            [('102','LEU')],
            [('153','ALA')],
            [('108','VAL')],
            [('99','GLY'),('108','VAL')]
        ]
        from perses.rjmc.topology_proposal import PointMutationEngine
        proposal_metadata = { 'ffxmls' : ['amber99sbildn.xml'] }
        proposal_engines = dict()
        chain_id = 'A'
        for environment in environments:
            proposal_engines[environment] = PointMutationEngine(topologies[environment], system_generators[environment], chain_id, proposal_metadata=proposal_metadata, allowed_mutations=allowed_mutations)

        # Generate systems
        systems = dict()
        for environment in environments:
            print(environment)
            systems[environment] = system_generators[environment].build_system(topologies[environment])

        # Define thermodynamic state of interest.
        from perses.samplers.thermodynamics import ThermodynamicState
        thermodynamic_states = dict()
        temperature = 300*unit.kelvin
        pressure = 1.0*unit.atmospheres
        for component in ['receptor', 'complex']:
            thermodynamic_states['explicit' + '-' + component] = ThermodynamicState(system=systems['explicit' + '-' + component], temperature=temperature, pressure=pressure)
            #thermodynamic_states['implicit' + '-' + component] = ThermodynamicState(system=systems['implicit' + '-' + component], temperature=temperature)
            thermodynamic_states['vacuum' + '-' + component]   = ThermodynamicState(system=systems['vacuum' + '-' + component], temperature=temperature)

        # Create SAMS samplers
        from perses.samplers.samplers import SamplerState, MCMCSampler, ExpandedEnsembleSampler, SAMSSampler
        mcmc_samplers = dict()
        exen_samplers = dict()
        sams_samplers = dict()
        for environment in environments:
            storage = None
            if self.storage:
                storage = NetCDFStorageView(self.storage, envname=environment)

            chemical_state_key = proposal_engines[environment].compute_state_key(topologies[environment])
            if environment[0:8] == 'explicit':
                sampler_state = SamplerState(system=systems[environment], positions=positions[environment], box_vectors=systems[environment].getDefaultPeriodicBoxVectors())
            else:
                sampler_state = SamplerState(system=systems[environment], positions=positions[environment])
            mcmc_samplers[environment] = MCMCSampler(thermodynamic_states[environment], sampler_state, topology=topologies[environment], storage=storage)
            mcmc_samplers[environment].nsteps = 5 # reduce number of steps for testing
            mcmc_samplers[environment].verbose = True
            exen_samplers[environment] = ExpandedEnsembleSampler(mcmc_samplers[environment], topologies[environment], chemical_state_key, proposal_engines[environment], self.geometry_engine, options={'nsteps':5}, storage=storage)
            exen_samplers[environment].verbose = True
            sams_samplers[environment] = SAMSSampler(exen_samplers[environment], storage=storage)
            sams_samplers[environment].verbose = True

        # Create test MultiTargetDesign sampler.
        from perses.samplers.samplers import MultiTargetDesign
        target_samplers = { sams_samplers['explicit-complex'] : 1.0, sams_samplers['explicit-receptor'] : -1.0 }
        designer = MultiTargetDesign(target_samplers, storage=self.storage)
        designer.verbose = True

        # Store things.
        self.environments = environments
        self.topologies = topologies
        self.positions = positions
        self.systems = systems
        self.system_generators = system_generators
        self.proposal_engines = proposal_engines
        self.thermodynamic_states = thermodynamic_states
        self.mcmc_samplers = mcmc_samplers
        self.exen_samplers = exen_samplers
        self.sams_samplers = sams_samplers
        self.designer = designer

class MybTestSystem(PersesTestSystem):
    """
    Create a consistent set of SAMS samplers useful for testing PointMutationEngine on Myb:peptide interaction in various solvents.

    Properties
    ----------
    environments : list of str
        Available environments: ['vacuum', 'explicit', 'implicit']
    topologies : dict of simtk.openmm.app.Topology
        Initial system Topology objects; topologies[environment] is the topology for `environment`
    positions : dict of simtk.unit.Quantity of [nparticles,3] with units compatible with nanometers
        Initial positions corresponding to initial Topology objects
    system_generators : dict of SystemGenerator objects
        SystemGenerator objects for environments
    proposal_engines : dict of ProposalEngine
        Proposal engines
    themodynamic_states : dict of thermodynamic_states
        Themodynamic states for each environment
    mcmc_samplers : dict of MCMCSampler objects
        MCMCSampler objects for environments
    exen_samplers : dict of ExpandedEnsembleSampler objects
        ExpandedEnsembleSampler objects for environments
    sams_samplers : dict of SAMSSampler objects
        SAMSSampler objects for environments
    designer : MultiTargetDesign sampler
        Example MultiTargetDesign sampler for implicit solvent hydration free energies

    Examples
    --------

    >>> from perses.tests.testsystems import MybTestSystem
    >>> testsystem = MybTestSystem()
    # Build a system
    >>> system = testsystem.system_generators['vacuum-peptide'].build_system(testsystem.topologies['vacuum-peptide'])
    # Retrieve a SAMSSampler
    >>> sams_sampler = testsystem.sams_samplers['implicit-peptide']

    """
    def __init__(self, **kwargs):
        super(MybTestSystem, self).__init__(**kwargs)
        environments = ['explicit-complex', 'explicit-peptide', 'implicit-complex', 'implicit-peptide', 'vacuum-complex', 'vacuum-peptide']

        # Create a system generator for our desired forcefields.
        from perses.rjmc.topology_proposal import SystemGenerator
        system_generators = dict()
        system_generators['explicit'] = SystemGenerator(['amber99sbildn.xml', 'tip3p.xml'],
            forcefield_kwargs={ 'nonbondedMethod' : app.CutoffPeriodic, 'nonbondedCutoff' : 9.0 * unit.angstrom, 'implicitSolvent' : None, 'constraints' : None },
            use_antechamber=False)
        system_generators['explicit-complex'] = system_generators['explicit']
        system_generators['explicit-peptide'] = system_generators['explicit']
        system_generators['implicit'] = SystemGenerator(['amber99sbildn.xml', 'amber99_obc.xml'],
            forcefield_kwargs={ 'nonbondedMethod' : app.NoCutoff, 'implicitSolvent' : app.OBC2, 'constraints' : None },
            use_antechamber=False)
        system_generators['implicit-complex'] = system_generators['implicit']
        system_generators['implicit-peptide'] = system_generators['implicit']
        system_generators['vacuum'] = SystemGenerator(['amber99sbildn.xml'],
            forcefield_kwargs={ 'nonbondedMethod' : app.NoCutoff, 'implicitSolvent' : None, 'constraints' : None },
            use_antechamber=False)
        system_generators['vacuum-complex'] = system_generators['vacuum']
        system_generators['vacuum-peptide'] = system_generators['vacuum']

        # Create peptide in solvent.
        from pkg_resources import resource_filename
        pdb_filename = resource_filename('perses', 'data/1sb0.pdb')
        import pdbfixer
        from simtk.openmm.app import PDBFile, Modeller
        topologies = dict()
        positions = dict()
        #pdbfile = PDBFile(pdb_filename)
        [fixer_topology, fixer_positions] = load_via_pdbfixer(pdb_filename)
        topologies['complex'] = fixer_topology
        positions['complex'] = fixer_positions
        modeller = Modeller(topologies['complex'], positions['complex'])
        chains_to_delete = [ chain for chain in modeller.getTopology().chains() if chain.id == 'A' ] # remove chain A
        modeller.delete(chains_to_delete)
        topologies['peptide'] = modeller.getTopology()
        positions['peptide'] = modeller.getPositions()

        # Create all environments.
        for environment in ['implicit', 'vacuum']:
            for component in ['peptide', 'complex']:
                topologies[environment + '-' + component] = topologies[component]
                positions[environment + '-' + component] = positions[component]

        # Set up in explicit solvent.
        for component in ['peptide', 'complex']:
            modeller = app.Modeller(topologies[component], positions[component])
            modeller.addSolvent(system_generators['explicit'].getForceField(), model='tip3p', padding=9.0*unit.angstrom)
            topologies['explicit' + '-' + component] = modeller.getTopology()
            positions['explicit' + '-' + component] = modeller.getPositions()

        # Set up the proposal engines.
        allowed_mutations = list()
        for resid in ['91', '99', '103', '105']:
            for resname in ['ALA', 'LEU', 'VAL', 'PHE', 'CYS', 'THR', 'TRP', 'TYR', 'GLU', 'ASP', 'LYS', 'ARG', 'ASN']:
                allowed_mutations.append([(resid, resname)])
        from perses.rjmc.topology_proposal import PointMutationEngine
        proposal_metadata = { 'ffxmls' : ['amber99sbildn.xml'] }
        proposal_engines = dict()
        chain_id
        for environment in environments:
            proposal_engines[environment] = PointMutationEngine(topologies[environment], system_generators[environment], chain_id, proposal_metadata=proposal_metadata, allowed_mutations=allowed_mutations)

        # Generate systems
        systems = dict()
        for environment in environments:
            systems[environment] = system_generators[environment].build_system(topologies[environment])

        # Define thermodynamic state of interest.
        from perses.samplers.thermodynamics import ThermodynamicState
        thermodynamic_states = dict()
        temperature = 300*unit.kelvin
        pressure = 1.0*unit.atmospheres
        for component in ['peptide', 'complex']:
            thermodynamic_states['explicit' + '-' + component] = ThermodynamicState(system=systems['explicit' + '-' + component], temperature=temperature, pressure=pressure)
            thermodynamic_states['implicit' + '-' + component] = ThermodynamicState(system=systems['implicit' + '-' + component], temperature=temperature)
            thermodynamic_states['vacuum' + '-' + component]   = ThermodynamicState(system=systems['vacuum' + '-' + component], temperature=temperature)

        # Create SAMS samplers
        from perses.samplers.samplers import SamplerState, MCMCSampler, ExpandedEnsembleSampler, SAMSSampler
        mcmc_samplers = dict()
        exen_samplers = dict()
        sams_samplers = dict()
        for environment in environments:
            storage = None
            if self.storage:
                storage = NetCDFStorageView(self.storage, envname=environment)

            chemical_state_key = proposal_engines[environment].compute_state_key(topologies[environment])
            if environment[0:8] == 'explicit':
                sampler_state = SamplerState(system=systems[environment], positions=positions[environment], box_vectors=systems[environment].getDefaultPeriodicBoxVectors())
            else:
                sampler_state = SamplerState(system=systems[environment], positions=positions[environment])
            mcmc_samplers[environment] = MCMCSampler(thermodynamic_states[environment], sampler_state, topology=topologies[environment], envname=environment)
            mcmc_samplers[environment].nsteps = 5 # reduce number of steps for testing
            mcmc_samplers[environment].verbose = True
            exen_samplers[environment] = ExpandedEnsembleSampler(mcmc_samplers[environment], topologies[environment], chemical_state_key, proposal_engines[environment], self.geometry_engine, options={'nsteps':5})
            exen_samplers[environment].verbose = True
            sams_samplers[environment] = SAMSSampler(exen_samplers[environment])
            sams_samplers[environment].verbose = True

        # Create test MultiTargetDesign sampler.
        from perses.samplers.samplers import MultiTargetDesign
        target_samplers = { sams_samplers['implicit-complex'] : 1.0, sams_samplers['implicit-peptide'] : -1.0 }
        designer = MultiTargetDesign(target_samplers, storage=self.storage)
        designer.verbose = True

        # Store things.
        self.environments = environments
        self.topologies = topologies
        self.positions = positions
        self.systems = systems
        self.system_generators = system_generators
        self.proposal_engines = proposal_engines
        self.thermodynamic_states = thermodynamic_states
        self.mcmc_samplers = mcmc_samplers
        self.exen_samplers = exen_samplers
        self.sams_samplers = sams_samplers
        self.designer = designer

class AblImatinibResistanceTestSystem(PersesTestSystem):
    """
    Create a consistent set of SAMS samplers useful for testing PointMutationEngine on Abl:imatinib.

    Properties
    ----------
    environments : list of str
        Available environments: ['vacuum', 'explicit', 'implicit']
    topologies : dict of simtk.openmm.app.Topology
        Initial system Topology objects; topologies[environment] is the topology for `environment`
    positions : dict of simtk.unit.Quantity of [nparticles,3] with units compatible with nanometers
        Initial positions corresponding to initial Topology objects
    system_generators : dict of SystemGenerator objects
        SystemGenerator objects for environments
    proposal_engines : dict of ProposalEngine
        Proposal engines
    themodynamic_states : dict of thermodynamic_states
        Themodynamic states for each environment
    mcmc_samplers : dict of MCMCSampler objects
        MCMCSampler objects for environments
    exen_samplers : dict of ExpandedEnsembleSampler objects
        ExpandedEnsembleSampler objects for environments
    sams_samplers : dict of SAMSSampler objects
        SAMSSampler objects for environments
    designer : MultiTargetDesign sampler
        Example MultiTargetDesign sampler for implicit solvent hydration free energies

    Examples
    --------

    >>> from perses.tests.testsystems import AblImatinibResistanceTestSystem
    >>> testsystem = AblImatinibResistanceTestSystem()
    # Build a system
    >>> system = testsystem.system_generators['vacuum-inhibitor'].build_system(testsystem.topologies['vacuum-inhibitor'])
    # Retrieve a SAMSSampler
    >>> sams_sampler = testsystem.sams_samplers['vacuum-inhibitor']

    """
    def __init__(self, **kwargs):
        super(AblImatinibResistanceTestSystem, self).__init__(**kwargs)
        solvents = ['vacuum', 'explicit'] # TODO: Add 'implicit' once GBSA parameterization for small molecules is working
#        solvents = ['vacuum'] # DEBUG
        components = ['receptor', 'complex'] # TODO: Add 'ATP:kinase' complex to enable resistance design
        padding = 9.0*unit.angstrom
        explicit_solvent_model = 'tip3p'
        setup_path = 'data/abl-imatinib'
        thermodynamic_states = dict()
        temperature = 300*unit.kelvin
        pressure = 1.0*unit.atmospheres

        # Construct list of all environments
        environments = list()
        for solvent in solvents:
            for component in components:
                environment = solvent + '-' + component
                environments.append(environment)

        # Create a system generator for desired forcefields
        from perses.rjmc.topology_proposal import SystemGenerator
        from pkg_resources import resource_filename
        gaff_xml_filename = resource_filename('perses', 'data/gaff.xml')
        system_generators = dict()
        system_generators['explicit'] = SystemGenerator([gaff_xml_filename, 'amber99sbildn.xml', 'tip3p.xml'],
            forcefield_kwargs={ 'nonbondedMethod' : app.CutoffPeriodic, 'nonbondedCutoff' : 9.0 * unit.angstrom, 'implicitSolvent' : None, 'constraints' : None },
            use_antechamber=True)
        system_generators['implicit'] = SystemGenerator([gaff_xml_filename, 'amber99sbildn.xml', 'amber99_obc.xml'],
            forcefield_kwargs={ 'nonbondedMethod' : app.NoCutoff, 'implicitSolvent' : app.OBC2, 'constraints' : None },
            use_antechamber=True)
        system_generators['vacuum'] = SystemGenerator([gaff_xml_filename, 'amber99sbildn.xml'],
            forcefield_kwargs={ 'nonbondedMethod' : app.NoCutoff, 'implicitSolvent' : None, 'constraints' : None },
            use_antechamber=True)
        # Copy system generators for all environments
        for solvent in solvents:
            for component in components:
                environment = solvent + '-' + component
                system_generators[environment] = system_generators[solvent]

        # Load topologies and positions for all components
        from simtk.openmm.app import PDBFile, Modeller
        topologies = dict()
        positions = dict()
        for component in components:
            pdb_filename = resource_filename('perses', os.path.join(setup_path, '%s.pdb' % component))
            pdbfile = PDBFile(pdb_filename)
            topologies[component] = pdbfile.topology
            positions[component] = pdbfile.positions

        # Construct positions and topologies for all solvent environments
        for solvent in solvents:
            for component in components:
                environment = solvent + '-' + component
                if solvent == 'explicit':
                    # Create MODELLER object.
                    modeller = app.Modeller(topologies[component], positions[component])
                    modeller.addSolvent(system_generators[solvent].getForceField(), model='tip3p', padding=9.0*unit.angstrom)
                    topologies[environment] = modeller.getTopology()
                    positions[environment] = modeller.getPositions()
                else:
                    environment = solvent + '-' + component
                    topologies[environment] = topologies[component]
                    positions[environment] = positions[component]

        # Set up resistance mutation proposal engines
        allowed_mutations = list()
        # TODO: Expand this beyond the ATP binding site
        for resid in ['22', '37', '52', '55', '65', '81', '125', '128', '147', '148']:
            for resname in ['ALA', 'CYS', 'ASP', 'GLU', 'PHE', 'HIS', 'ILE', 'LYS', 'LEU', 'MET', 'ASN', 'PRO', 'GLN', 'ARG', 'SER', 'THR', 'VAL', 'TRP', 'TYR']:
                allowed_mutations.append([(resid, resname)])
        from perses.rjmc.topology_proposal import PointMutationEngine
        proposal_metadata = { 'ffxmls' : ['amber99sbildn.xml'] }
        proposal_engines = dict()
        chain_id = 'A'
        for solvent in solvents:
            for component in ['complex', 'receptor']: # Mutations only apply to components that contain the kinase
                environment = solvent + '-' + component
                proposal_engines[environment] = PointMutationEngine(topologies[environment], system_generators[environment], chain_id, proposal_metadata=proposal_metadata, allowed_mutations=allowed_mutations)

        # Generate systems ror all environments
        systems = dict()
        for environment in environments:
            systems[environment] = system_generators[environment].build_system(topologies[environment])

        # Create SAMS samplers
        from perses.samplers.thermodynamics import ThermodynamicState
        from perses.samplers.samplers import SamplerState, MCMCSampler, ExpandedEnsembleSampler, SAMSSampler
        mcmc_samplers = dict()
        exen_samplers = dict()
        sams_samplers = dict()
        thermodynamic_states = dict()
        for solvent in solvents:
            for component in components:
                environment = solvent + '-' + component
                chemical_state_key = proposal_engines[environment].compute_state_key(topologies[environment])

                storage = None
                if self.storage:
                    storage = NetCDFStorageView(self.storage, envname=environment)

                if solvent == 'explicit':
                    thermodynamic_state = ThermodynamicState(system=systems[environment], temperature=temperature, pressure=pressure)
                    sampler_state = SamplerState(system=systems[environment], positions=positions[environment], box_vectors=systems[environment].getDefaultPeriodicBoxVectors())
                else:
                    thermodynamic_state = ThermodynamicState(system=systems[environment], temperature=temperature)
                    sampler_state = SamplerState(system=systems[environment], positions=positions[environment])

                mcmc_samplers[environment] = MCMCSampler(thermodynamic_state, sampler_state, topology=topologies[environment], storage=storage)
                mcmc_samplers[environment].nsteps = 5 # reduce number of steps for testing
                mcmc_samplers[environment].verbose = True
                exen_samplers[environment] = ExpandedEnsembleSampler(mcmc_samplers[environment], topologies[environment], chemical_state_key, self.geometry_engine, proposal_engines[environment], options={'nsteps':5}, storage=storage)
                exen_samplers[environment].verbose = True
                sams_samplers[environment] = SAMSSampler(exen_samplers[environment], storage=storage)
                sams_samplers[environment].verbose = True
                thermodynamic_states[environment] = thermodynamic_state

        # Create test MultiTargetDesign sampler.
        # TODO: Replace this with inhibitor:kinase and ATP:kinase ratio
        from perses.samplers.samplers import MultiTargetDesign
        target_samplers = { sams_samplers['vacuum-complex'] : 1.0, sams_samplers['vacuum-receptor'] : -1.0 }
        designer = MultiTargetDesign(target_samplers, storage=self.storage)
        designer.verbose = True

        # Store things.
        self.components = components
        self.solvents = solvents
        self.environments = environments
        self.topologies = topologies
        self.positions = positions
        self.systems = systems
        self.system_generators = system_generators
        self.proposal_engines = proposal_engines
        self.thermodynamic_states = thermodynamic_states
        self.mcmc_samplers = mcmc_samplers
        self.exen_samplers = exen_samplers
        self.sams_samplers = sams_samplers
        self.designer = designer

        # This system must currently be minimized.
        minimize(self)

class AblAffinityTestSystem(PersesTestSystem):
    """
    Create a consistent set of SAMS samplers useful for optimizing kinase inhibitor affinity to Abl.

    TODO: Generalize to standard inhibitor:protein test system and extend to T4 lysozyme small molecules.

    Properties
    ----------
    environments : list of str
        Available environments: ['vacuum', 'explicit', 'implicit']
    topologies : dict of simtk.openmm.app.Topology
        Initial system Topology objects; topologies[environment] is the topology for `environment`
    positions : dict of simtk.unit.Quantity of [nparticles,3] with units compatible with nanometers
        Initial positions corresponding to initial Topology objects
    system_generators : dict of SystemGenerator objects
        SystemGenerator objects for environments
    proposal_engines : dict of ProposalEngine
        Proposal engines
    themodynamic_states : dict of thermodynamic_states
        Themodynamic states for each environment
    mcmc_samplers : dict of MCMCSampler objects
        MCMCSampler objects for environments
    exen_samplers : dict of ExpandedEnsembleSampler objects
        ExpandedEnsembleSampler objects for environments
    sams_samplers : dict of SAMSSampler objects
        SAMSSampler objects for environments
    designer : MultiTargetDesign sampler
        Example MultiTargetDesign sampler for implicit solvent hydration free energies

    Examples
    --------

    >>> from perses.tests.testsystems import AblAffinityTestSystem
    >>> testsystem = AblAffinityestSystem()
    # Build a system
    >>> system = testsystem.system_generators['vacuum-inhibitor'].build_system(testsystem.topologies['vacuum-inhibitor'])
    # Retrieve a SAMSSampler
    >>> sams_sampler = testsystem.sams_samplers['vacuum-inhibitor']

    """
    def __init__(self, **kwargs):
        super(AblAffinityTestSystem, self).__init__(**kwargs)
        solvents = ['vacuum', 'explicit'] # TODO: Add 'implicit' once GBSA parameterization for small molecules is working
        solvents = ['vacuum'] # DEBUG
        components = ['inhibitor', 'complex'] # TODO: Add 'ATP:kinase' complex to enable resistance design
        padding = 9.0*unit.angstrom
        explicit_solvent_model = 'tip3p'
        setup_path = 'data/abl-imatinib'
        thermodynamic_states = dict()
        temperature = 300*unit.kelvin
        pressure = 1.0*unit.atmospheres

        # Construct list of all environments
        environments = list()
        for solvent in solvents:
            for component in components:
                environment = solvent + '-' + component
                environments.append(environment)

        # Read SMILES from CSV file of clinical kinase inhibitors.
        from pkg_resources import resource_filename
        smiles_filename = resource_filename('perses', 'data/clinical-kinase-inhibitors.csv')
        import csv
        molecules = list()
        with open(smiles_filename, 'r') as csvfile:
            csvreader = csv.reader(csvfile, delimiter=',', quotechar='"')
            for row in csvreader:
                name = row[0]
                smiles = row[1]
                molecules.append(smiles)
        # Add current molecule
        molecules.append('Cc1ccc(cc1Nc2nccc(n2)c3cccnc3)NC(=O)c4ccc(cc4)C[NH+]5CCN(CC5)C')
        self.molecules = molecules

        # Expand molecules without explicit stereochemistry and make canonical isomeric SMILES.
        molecules = sanitizeSMILES(self.molecules)

        # Create a system generator for desired forcefields
        from perses.rjmc.topology_proposal import SystemGenerator
        from pkg_resources import resource_filename
        gaff_xml_filename = resource_filename('perses', 'data/gaff.xml')
        system_generators = dict()
        system_generators['explicit'] = SystemGenerator([gaff_xml_filename, 'amber99sbildn.xml', 'tip3p.xml'],
            forcefield_kwargs={ 'nonbondedMethod' : app.CutoffPeriodic, 'nonbondedCutoff' : 9.0 * unit.angstrom, 'implicitSolvent' : None, 'constraints' : None },
            use_antechamber=True)
        system_generators['implicit'] = SystemGenerator([gaff_xml_filename, 'amber99sbildn.xml', 'amber99_obc.xml'],
            forcefield_kwargs={ 'nonbondedMethod' : app.NoCutoff, 'implicitSolvent' : app.OBC2, 'constraints' : None },
            use_antechamber=True)
        system_generators['vacuum'] = SystemGenerator([gaff_xml_filename, 'amber99sbildn.xml'],
            forcefield_kwargs={ 'nonbondedMethod' : app.NoCutoff, 'implicitSolvent' : None, 'constraints' : None },
            use_antechamber=True)
        # Copy system generators for all environments
        for solvent in solvents:
            for component in components:
                environment = solvent + '-' + component
                system_generators[environment] = system_generators[solvent]

        # Load topologies and positions for all components
        from simtk.openmm.app import PDBFile, Modeller
        topologies = dict()
        positions = dict()
        for component in components:
            pdb_filename = resource_filename('perses', os.path.join(setup_path, '%s.pdb' % component))
            print(pdb_filename)
            pdbfile = PDBFile(pdb_filename)
            topologies[component] = pdbfile.topology
            positions[component] = pdbfile.positions

        # Construct positions and topologies for all solvent environments
        for solvent in solvents:
            for component in components:
                environment = solvent + '-' + component
                if solvent == 'explicit':
                    # Create MODELLER object.
                    modeller = app.Modeller(topologies[component], positions[component])
                    modeller.addSolvent(system_generators[solvent].getForceField(), model='tip3p', padding=9.0*unit.angstrom)
                    topologies[environment] = modeller.getTopology()
                    positions[environment] = modeller.getPositions()
                else:
                    environment = solvent + '-' + component
                    topologies[environment] = topologies[component]
                    positions[environment] = positions[component]

        # Set up the proposal engines.
        from perses.rjmc.topology_proposal import SmallMoleculeSetProposalEngine
        proposal_metadata = { }
        proposal_engines = dict()
        for environment in environments:
            storage = None
            if self.storage:
                storage = NetCDFStorageView(self.storage, envname=environment)
            proposal_engines[environment] = SmallMoleculeSetProposalEngine(molecules, system_generators[environment], residue_name='MOL', storage=storage)

        # Generate systems
        systems = dict()
        for environment in environments:
            systems[environment] = system_generators[environment].build_system(topologies[environment])

        # Define thermodynamic state of interest.
        from perses.samplers.thermodynamics import ThermodynamicState
        thermodynamic_states = dict()
        temperature = 300*unit.kelvin
        pressure = 1.0*unit.atmospheres
        for component in components:
            for solvent in solvents:
                environment = solvent + '-' + component
                if solvent == 'explicit':
                    thermodynamic_states[environment] = ThermodynamicState(system=systems[environment], temperature=temperature, pressure=pressure)
                else:
                    thermodynamic_states[environment]   = ThermodynamicState(system=systems[environment], temperature=temperature)

        # Create SAMS samplers
        from perses.samplers.samplers import SamplerState, MCMCSampler, ExpandedEnsembleSampler, SAMSSampler
        mcmc_samplers = dict()
        exen_samplers = dict()
        sams_samplers = dict()
        for solvent in solvents:
            for component in components:
                environment = solvent + '-' + component
                chemical_state_key = proposal_engines[environment].compute_state_key(topologies[environment])

                storage = None
                if self.storage:
                    storage = NetCDFStorageView(self.storage, envname=environment)

                if solvent == 'explicit':
                    thermodynamic_state = ThermodynamicState(system=systems[environment], temperature=temperature, pressure=pressure)
                    sampler_state = SamplerState(system=systems[environment], positions=positions[environment], box_vectors=systems[environment].getDefaultPeriodicBoxVectors())
                else:
                    thermodynamic_state = ThermodynamicState(system=systems[environment], temperature=temperature)
                    sampler_state = SamplerState(system=systems[environment], positions=positions[environment])

                mcmc_samplers[environment] = MCMCSampler(thermodynamic_state, sampler_state, topology=topologies[environment], storage=storage)
                mcmc_samplers[environment].nsteps = 5 # reduce number of steps for testing
                mcmc_samplers[environment].verbose = True
                exen_samplers[environment] = ExpandedEnsembleSampler(mcmc_samplers[environment], topologies[environment], chemical_state_key, proposal_engines[environment], self.geometry_engine, options={'nsteps':5}, storage=storage)
                exen_samplers[environment].verbose = True
                sams_samplers[environment] = SAMSSampler(exen_samplers[environment], storage=storage)
                sams_samplers[environment].verbose = True
                thermodynamic_states[environment] = thermodynamic_state

        # Create test MultiTargetDesign sampler.
        # TODO: Replace this with inhibitor:kinase and ATP:kinase ratio
        from perses.samplers.samplers import MultiTargetDesign
        target_samplers = { sams_samplers['vacuum-complex'] : 1.0, sams_samplers['vacuum-inhibitor'] : -1.0 }
        designer = MultiTargetDesign(target_samplers, storage=self.storage)
        designer.verbose = True

        # Store things.
        self.molecules = molecules
        self.environments = environments
        self.topologies = topologies
        self.positions = positions
        self.system_generators = system_generators
        self.systems = systems
        self.proposal_engines = proposal_engines
        self.thermodynamic_states = thermodynamic_states
        self.mcmc_samplers = mcmc_samplers
        self.exen_samplers = exen_samplers
        self.sams_samplers = sams_samplers
        self.designer = designer

        # This system must currently be minimized.
        minimize(self)

class AblImatinibProtonationStateTestSystem(PersesTestSystem):
    """
    Create a consistent set of SAMS samplers useful for sampling protonation states of the Abl:imatinib complex.

    Properties
    ----------
    environments : list of str
        Available environments: ['vacuum', 'explicit', 'implicit']
    topologies : dict of simtk.openmm.app.Topology
        Initial system Topology objects; topologies[environment] is the topology for `environment`
    positions : dict of simtk.unit.Quantity of [nparticles,3] with units compatible with nanometers
        Initial positions corresponding to initial Topology objects
    system_generators : dict of SystemGenerator objects
        SystemGenerator objects for environments
    proposal_engines : dict of ProposalEngine
        Proposal engines
    themodynamic_states : dict of thermodynamic_states
        Themodynamic states for each environment
    mcmc_samplers : dict of MCMCSampler objects
        MCMCSampler objects for environments
    exen_samplers : dict of ExpandedEnsembleSampler objects
        ExpandedEnsembleSampler objects for environments
    sams_samplers : dict of SAMSSampler objects
        SAMSSampler objects for environments
    designer : MultiTargetDesign sampler
        Example MultiTargetDesign sampler for implicit solvent hydration free energies

    Examples
    --------

    >>> from perses.tests.testsystems import AblImatinibProtonationStateTestSystem
    >>> testsystem = AblImatinibProtonationStateTestSystem()
    # Build a system
    >>> system = testsystem.system_generators['explicit-inhibitor'].build_system(testsystem.topologies['explicit-inhibitor'])
    # Retrieve a SAMSSampler
    >>> sams_sampler = testsystem.sams_samplers['explicit-inhibitor']

    """
    def __init__(self, **kwargs):
        super(AblImatinibProtonationStateTestSystem, self).__init__(**kwargs)
        solvents = ['vacuum', 'explicit'] # TODO: Add 'implicit' once GBSA parameterization for small molecules is working
        components = ['inhibitor', 'complex'] # TODO: Add 'ATP:kinase' complex to enable resistance design
        #solvents = ['vacuum'] # DEBUG: Just try vacuum for now
        #components = ['inhibitor'] # DEBUG: Just try inhibitor for now
        padding = 9.0*unit.angstrom
        explicit_solvent_model = 'tip3p'
        setup_path = 'data/constant-pH/abl-imatinib'
        thermodynamic_states = dict()
        temperature = 300*unit.kelvin
        pressure = 1.0*unit.atmospheres

        # Construct list of all environments
        environments = list()
        for solvent in solvents:
            for component in components:
                environment = solvent + '-' + component
                environments.append(environment)

        # Read mol2 file containing protonation states and extract canonical isomeric SMILES from this.
        from pkg_resources import resource_filename
        molecules = list()
        mol2_filename = resource_filename('perses', os.path.join(setup_path, 'Imatinib-epik-charged.mol2'))
        ifs = oechem.oemolistream(mol2_filename)
        mol = oechem.OEMol()
        while oechem.OEReadMolecule(ifs, mol):
            smiles = oechem.OEMolToSmiles(mol)
            molecules.append(smiles)
        # Read log probabilities
        log_state_penalties = dict()
        state_penalties_filename = resource_filename('perses', os.path.join(setup_path, 'Imatinib-state-penalties.out'))
        for (smiles, log_state_penalty) in zip(molecules, np.fromfile(state_penalties_filename, sep='\n')):
            log_state_penalties[smiles] = log_state_penalty

        # Add current molecule
        smiles = 'Cc1ccc(cc1Nc2nccc(n2)c3cccnc3)NC(=O)c4ccc(cc4)C[NH+]5CCN(CC5)C'
        molecules.append(smiles)
        self.molecules = molecules
        log_state_penalties[smiles] = 100.0 # this should have zero weight

        # Expand molecules without explicit stereochemistry and make canonical isomeric SMILES.
        molecules = sanitizeSMILES(self.molecules)

        # Create a system generator for desired forcefields
        # TODO: Debug why we can't ue pregenerated molecule ffxml parameters. This may be an openmoltools issue.
        molecules_xml_filename = resource_filename('perses', os.path.join(setup_path, 'Imatinib-epik-charged.ffxml'))

        print('Creating system generators...')
        from perses.rjmc.topology_proposal import SystemGenerator
        gaff_xml_filename = resource_filename('perses', 'data/gaff.xml')
        system_generators = dict()
        system_generators['explicit'] = SystemGenerator([gaff_xml_filename, 'amber99sbildn.xml', 'tip3p.xml'],
            forcefield_kwargs={ 'nonbondedMethod' : app.CutoffPeriodic, 'nonbondedCutoff' : 9.0 * unit.angstrom, 'implicitSolvent' : None, 'constraints' : None },
            use_antechamber=True)
        system_generators['implicit'] = SystemGenerator([gaff_xml_filename, 'amber99sbildn.xml', 'amber99_obc.xml'],
            forcefield_kwargs={ 'nonbondedMethod' : app.NoCutoff, 'implicitSolvent' : app.OBC2, 'constraints' : None },
            use_antechamber=True)
        system_generators['vacuum'] = SystemGenerator([gaff_xml_filename, 'amber99sbildn.xml'],
            forcefield_kwargs={ 'nonbondedMethod' : app.NoCutoff, 'implicitSolvent' : None, 'constraints' : None },
            use_antechamber=True)
        # Copy system generators for all environments
        for solvent in solvents:
            for component in components:
                environment = solvent + '-' + component
                system_generators[environment] = system_generators[solvent]

        # Load topologies and positions for all components
        from simtk.openmm.app import PDBFile, Modeller
        topologies = dict()
        positions = dict()
        for component in components:
            pdb_filename = resource_filename('perses', os.path.join(setup_path, '%s.pdb' % component))
            print(pdb_filename)
            pdbfile = PDBFile(pdb_filename)
            topologies[component] = pdbfile.topology
            positions[component] = pdbfile.positions

        # Construct positions and topologies for all solvent environments
        print('Constructing positions and topologies...')
        for solvent in solvents:
            for component in components:
                environment = solvent + '-' + component
                if solvent == 'explicit':
                    # Create MODELLER object.
                    modeller = app.Modeller(topologies[component], positions[component])
                    modeller.addSolvent(system_generators[solvent].getForceField(), model='tip3p', padding=9.0*unit.angstrom)
                    topologies[environment] = modeller.getTopology()
                    positions[environment] = modeller.getPositions()
                else:
                    environment = solvent + '-' + component
                    topologies[environment] = topologies[component]
                    positions[environment] = positions[component]

                natoms = sum( 1 for atom in topologies[environment].atoms() )
                print("System '%s' has %d atoms" % (environment, natoms))

        # Set up the proposal engines.
        print('Initializing proposal engines...')
        from perses.rjmc.topology_proposal import SmallMoleculeSetProposalEngine
        proposal_metadata = { }
        proposal_engines = dict()
        for environment in environments:
            proposal_engines[environment] = SmallMoleculeSetProposalEngine(molecules, system_generators[environment], residue_name='MOL')

        # Generate systems
        print('Building systems...')
        systems = dict()
        for environment in environments:
            systems[environment] = system_generators[environment].build_system(topologies[environment])

        # Define thermodynamic state of interest.
        print('Defining thermodynamic states...')
        from perses.samplers.thermodynamics import ThermodynamicState
        thermodynamic_states = dict()
        temperature = 300*unit.kelvin
        pressure = 1.0*unit.atmospheres
        for component in components:
            for solvent in solvents:
                environment = solvent + '-' + component
                if solvent == 'explicit':
                    thermodynamic_states[environment] = ThermodynamicState(system=systems[environment], temperature=temperature, pressure=pressure)
                else:
                    thermodynamic_states[environment]   = ThermodynamicState(system=systems[environment], temperature=temperature)

        # Create SAMS samplers
        print('Creating SAMS samplers...')
        from perses.samplers.samplers import SamplerState, MCMCSampler, ExpandedEnsembleSampler, SAMSSampler
        mcmc_samplers = dict()
        exen_samplers = dict()
        sams_samplers = dict()
        for solvent in solvents:
            for component in components:
                environment = solvent + '-' + component
                chemical_state_key = proposal_engines[environment].compute_state_key(topologies[environment])

                storage = None
                if self.storage:
                    storage = NetCDFStorageView(self.storage, envname=environment)

                if solvent == 'explicit':
                    thermodynamic_state = ThermodynamicState(system=systems[environment], temperature=temperature, pressure=pressure)
                    sampler_state = SamplerState(system=systems[environment], positions=positions[environment], box_vectors=systems[environment].getDefaultPeriodicBoxVectors())
                else:
                    thermodynamic_state = ThermodynamicState(system=systems[environment], temperature=temperature)
                    sampler_state = SamplerState(system=systems[environment], positions=positions[environment])

                mcmc_samplers[environment] = MCMCSampler(thermodynamic_state, sampler_state, topology=topologies[environment], storage=storage)
                mcmc_samplers[environment].nsteps = 5 # reduce number of steps for testing
                mcmc_samplers[environment].verbose = True
                exen_samplers[environment] = ExpandedEnsembleSampler(mcmc_samplers[environment], topologies[environment], chemical_state_key, proposal_engines[environment], self.geometry_engine, options={'nsteps':5}, storage=storage)
                exen_samplers[environment].verbose = True
                sams_samplers[environment] = SAMSSampler(exen_samplers[environment], storage=storage)
                sams_samplers[environment].verbose = True
                thermodynamic_states[environment] = thermodynamic_state

        # Create a constant-pH sampler
        from perses.samplers.samplers import ProtonationStateSampler
        designer = ProtonationStateSampler(complex_sampler=exen_samplers['explicit-complex'], solvent_sampler=sams_samplers['explicit-inhibitor'], log_state_penalties=log_state_penalties, storage=self.storage)
        designer.verbose = True

        # Store things.
        self.molecules = molecules
        self.environments = environments
        self.topologies = topologies
        self.positions = positions
        self.system_generators = system_generators
        self.systems = systems
        self.proposal_engines = proposal_engines
        self.thermodynamic_states = thermodynamic_states
        self.mcmc_samplers = mcmc_samplers
        self.exen_samplers = exen_samplers
        self.sams_samplers = sams_samplers
        self.designer = designer

        # This system must currently be minimized.
        minimize(self)
        print('AblImatinibProtonationStateTestSystem initialized.')

class ImidazoleProtonationStateTestSystem(PersesTestSystem):
    """
    Create a consistent set of SAMS samplers useful for sampling protonation states of imidazole in water.

    Properties
    ----------
    environments : list of str
        Available environments: ['vacuum', 'explicit', 'implicit']
    topologies : dict of simtk.openmm.app.Topology
        Initial system Topology objects; topologies[environment] is the topology for `environment`
    positions : dict of simtk.unit.Quantity of [nparticles,3] with units compatible with nanometers
        Initial positions corresponding to initial Topology objects
    system_generators : dict of SystemGenerator objects
        SystemGenerator objects for environments
    proposal_engines : dict of ProposalEngine
        Proposal engines
    themodynamic_states : dict of thermodynamic_states
        Themodynamic states for each environment
    mcmc_samplers : dict of MCMCSampler objects
        MCMCSampler objects for environments
    exen_samplers : dict of ExpandedEnsembleSampler objects
        ExpandedEnsembleSampler objects for environments
    sams_samplers : dict of SAMSSampler objects
        SAMSSampler objects for environments
    designer : MultiTargetDesign sampler
        Example MultiTargetDesign sampler for implicit solvent hydration free energies

    Examples
    --------

    >>> from perses.tests.testsystems import AblImatinibProtonationStateTestSystem
    >>> testsystem = AblImatinibProtonationStateTestSystem()
    # Build a system
    >>> system = testsystem.system_generators['explicit-inhibitor'].build_system(testsystem.topologies['explicit-inhibitor'])
    # Retrieve a SAMSSampler
    >>> sams_sampler = testsystem.sams_samplers['explicit-inhibitor']

    """
    def __init__(self, **kwargs):
        super(ImidazoleProtonationStateTestSystem, self).__init__(**kwargs)
        solvents = ['vacuum', 'explicit'] # TODO: Add 'implicit' once GBSA parameterization for small molecules is working
        components = ['imidazole']
        padding = 9.0*unit.angstrom
        explicit_solvent_model = 'tip3p'
        setup_path = 'data/constant-pH/imidazole/'
        thermodynamic_states = dict()
        temperature = 300*unit.kelvin
        pressure = 1.0*unit.atmospheres

        # Construct list of all environments
        environments = list()
        for solvent in solvents:
            for component in components:
                environment = solvent + '-' + component
                environments.append(environment)

        # Read mol2 file containing protonation states and extract canonical isomeric SMILES from this.
        from pkg_resources import resource_filename
        molecules = list()
        mol2_filename = resource_filename('perses', os.path.join(setup_path, 'imidazole/imidazole-epik-charged.mol2'))
        ifs = oechem.oemolistream(mol2_filename)
        mol = oechem.OEMol()
        while oechem.OEReadMolecule(ifs, mol):
            smiles = oechem.OEMolToSmiles(mol)
            molecules.append(smiles)
        # Read log probabilities
        log_state_penalties = dict()
        state_penalties_filename = resource_filename('perses', os.path.join(setup_path, 'imidazole/imidazole-state-penalties.out'))
        for (smiles, log_state_penalty) in zip(molecules, np.fromfile(state_penalties_filename, sep='\n')):
            log_state_penalties[smiles] = log_state_penalty

        # Add current molecule
        smiles = 'C1=CN=CN1'
        molecules.append(smiles)
        self.molecules = molecules
        log_state_penalties[smiles] = 0.0

        # Expand molecules without explicit stereochemistry and make canonical isomeric SMILES.
        molecules = sanitizeSMILES(self.molecules)

        # Create a system generator for desired forcefields
        print('Creating system generators...')
        from perses.rjmc.topology_proposal import SystemGenerator
        gaff_xml_filename = resource_filename('perses', 'data/gaff.xml')
        system_generators = dict()
        system_generators['explicit'] = SystemGenerator([gaff_xml_filename, 'amber99sbildn.xml', 'tip3p.xml'],
            forcefield_kwargs={ 'nonbondedMethod' : app.CutoffPeriodic, 'nonbondedCutoff' : 9.0 * unit.angstrom, 'implicitSolvent' : None, 'constraints' : None },
            use_antechamber=True)
        system_generators['implicit'] = SystemGenerator([gaff_xml_filename, 'amber99sbildn.xml', 'amber99_obc.xml'],
            forcefield_kwargs={ 'nonbondedMethod' : app.NoCutoff, 'implicitSolvent' : app.OBC2, 'constraints' : None },
            use_antechamber=True)
        system_generators['vacuum'] = SystemGenerator([gaff_xml_filename, 'amber99sbildn.xml'],
            forcefield_kwargs={ 'nonbondedMethod' : app.NoCutoff, 'implicitSolvent' : None, 'constraints' : None },
            use_antechamber=True)
        # Copy system generators for all environments
        for solvent in solvents:
            for component in components:
                environment = solvent + '-' + component
                system_generators[environment] = system_generators[solvent]

        # Load topologies and positions for all components
        from simtk.openmm.app import PDBFile, Modeller
        topologies = dict()
        positions = dict()
        for component in components:
            pdb_filename = resource_filename('perses', os.path.join(setup_path, '%s.pdb' % component))
            print(pdb_filename)
            pdbfile = PDBFile(pdb_filename)
            topologies[component] = pdbfile.topology
            positions[component] = pdbfile.positions

        # Construct positions and topologies for all solvent environments
        print('Constructing positions and topologies...')
        for solvent in solvents:
            for component in components:
                environment = solvent + '-' + component
                if solvent == 'explicit':
                    # Create MODELLER object.
                    modeller = app.Modeller(topologies[component], positions[component])
                    modeller.addSolvent(system_generators[solvent].getForceField(), model='tip3p', padding=9.0*unit.angstrom)
                    topologies[environment] = modeller.getTopology()
                    positions[environment] = modeller.getPositions()
                else:
                    environment = solvent + '-' + component
                    topologies[environment] = topologies[component]
                    positions[environment] = positions[component]

                natoms = sum( 1 for atom in topologies[environment].atoms() )
                print("System '%s' has %d atoms" % (environment, natoms))

                # DEBUG: Write initial PDB file
                outfile = open(environment + '.initial.pdb', 'w')
                PDBFile.writeFile(topologies[environment], positions[environment], file=outfile)
                outfile.close()

        # Set up the proposal engines.
        print('Initializing proposal engines...')
        residue_name = 'UNL' # TODO: Figure out residue name automatically
        from perses.rjmc.topology_proposal import SmallMoleculeSetProposalEngine
        proposal_metadata = { }
        proposal_engines = dict()
        for environment in environments:
            storage = None
            if self.storage is not None:
                storage = NetCDFStorageView(self.storage, envname=environment)
            proposal_engines[environment] = SmallMoleculeSetProposalEngine(molecules, system_generators[environment], residue_name=residue_name, storage=storage)

        # Generate systems
        print('Building systems...')
        systems = dict()
        for environment in environments:
            systems[environment] = system_generators[environment].build_system(topologies[environment])

        # Define thermodynamic state of interest.
        print('Defining thermodynamic states...')
        from perses.samplers.thermodynamics import ThermodynamicState
        thermodynamic_states = dict()
        temperature = 300*unit.kelvin
        pressure = 1.0*unit.atmospheres
        for component in components:
            for solvent in solvents:
                environment = solvent + '-' + component
                if solvent == 'explicit':
                    thermodynamic_states[environment] = ThermodynamicState(system=systems[environment], temperature=temperature, pressure=pressure)
                else:
                    thermodynamic_states[environment] = ThermodynamicState(system=systems[environment], temperature=temperature)

        # Create SAMS samplers
        print('Creating SAMS samplers...')
        from perses.samplers.samplers import SamplerState, MCMCSampler, ExpandedEnsembleSampler, SAMSSampler
        mcmc_samplers = dict()
        exen_samplers = dict()
        sams_samplers = dict()
        for solvent in solvents:
            for component in components:
                environment = solvent + '-' + component
                chemical_state_key = proposal_engines[environment].compute_state_key(topologies[environment])

                storage = None
                if self.storage is not None:
                    storage = NetCDFStorageView(self.storage, envname=environment)

                if solvent == 'explicit':
                    thermodynamic_state = ThermodynamicState(system=systems[environment], temperature=temperature, pressure=pressure)
                    sampler_state = SamplerState(system=systems[environment], positions=positions[environment], box_vectors=systems[environment].getDefaultPeriodicBoxVectors())
                else:
                    thermodynamic_state = ThermodynamicState(system=systems[environment], temperature=temperature)
                    sampler_state = SamplerState(system=systems[environment], positions=positions[environment])

                mcmc_samplers[environment] = MCMCSampler(thermodynamic_state, sampler_state, topology=topologies[environment], storage=storage)
                mcmc_samplers[environment].nsteps = 5 # reduce number of steps for testing
                mcmc_samplers[environment].verbose = True
                exen_samplers[environment] = ExpandedEnsembleSampler(mcmc_samplers[environment], topologies[environment], chemical_state_key, proposal_engines[environment], self.geometry_engine, options={'nsteps':5}, storage=storage)
                exen_samplers[environment].verbose = True
                sams_samplers[environment] = SAMSSampler(exen_samplers[environment], storage=storage)
                sams_samplers[environment].verbose = True
                thermodynamic_states[environment] = thermodynamic_state

        # Store things.
        self.molecules = molecules
        self.environments = environments
        self.topologies = topologies
        self.positions = positions
        self.system_generators = system_generators
        self.systems = systems
        self.proposal_engines = proposal_engines
        self.thermodynamic_states = thermodynamic_states
        self.mcmc_samplers = mcmc_samplers
        self.exen_samplers = exen_samplers
        self.sams_samplers = sams_samplers
        self.designer = None

        print('ImidazoleProtonationStateTestSystem initialized.')

def minimize(testsystem):
    """
    Minimize all structures in test system.

    TODO
    ----
    Use sampler thermodynamic states instead of testsystem.systems

    Parameters
    ----------
    testystem : PersesTestSystem
        The testsystem to minimize.

    """
    for environment in testsystem.environments:
        print("Minimizing '%s'..." % environment)
        integrator = openmm.VerletIntegrator(1.0 * unit.femtoseconds)
        context = openmm.Context(testsystem.systems[environment], integrator)
        context.setPositions(testsystem.positions[environment])
        print ("Initial energy is %12.3f kcal/mol" % (context.getState(getEnergy=True).getPotentialEnergy() / unit.kilocalories_per_mole))
        TOL = 1.0
        MAX_STEPS = 50
        openmm.LocalEnergyMinimizer.minimize(context, TOL, MAX_STEPS)
        print ("Final energy is   %12.3f kcal/mol" % (context.getState(getEnergy=True).getPotentialEnergy() / unit.kilocalories_per_mole))
        # Update positions.
        testsystem.positions[environment] = context.getState(getPositions=True).getPositions(asNumpy=True)
        # Update sampler states.
        testsystem.mcmc_samplers[environment].sampler_state.positions = testsystem.positions[environment]
        # Clean up.
        del context, integrator

class SmallMoleculeLibraryTestSystem(PersesTestSystem):
    """
    Create a consistent set of samplers useful for testing SmallMoleculeProposalEngine on alkanes in various solvents.
    This is useful for testing a variety of components.

    Properties
    ----------
    environments : list of str
        Available environments: ['vacuum', 'explicit']
    topologies : dict of simtk.openmm.app.Topology
        Initial system Topology objects; topologies[environment] is the topology for `environment`
    positions : dict of simtk.unit.Quantity of [nparticles,3] with units compatible with nanometers
        Initial positions corresponding to initial Topology objects
    system_generators : dict of SystemGenerator objects
        SystemGenerator objects for environments
    proposal_engines : dict of ProposalEngine
        Proposal engines
    themodynamic_states : dict of thermodynamic_states
        Themodynamic states for each environment
    mcmc_samplers : dict of MCMCSampler objects
        MCMCSampler objects for environments
    exen_samplers : dict of ExpandedEnsembleSampler objects
        ExpandedEnsembleSampler objects for environments
    sams_samplers : dict of SAMSSampler objects
        SAMSSampler objects for environments
    designer : MultiTargetDesign sampler
        Example MultiTargetDesign sampler for explicit solvent hydration free energies
    molecules : list
        Molecules in library. Currently only SMILES format is supported.

    Examples
    --------

    >>> from perses.tests.testsystems import AlkanesTestSystem
    >>> testsystem = AlkanesTestSystem()
    # Build a system
    >>> system = testsystem.system_generators['vacuum'].build_system(testsystem.topologies['vacuum'])
    # Retrieve a SAMSSampler
    >>> sams_sampler = testsystem.sams_samplers['explicit']

    """
    def __init__(self, **kwargs):
        super(SmallMoleculeLibraryTestSystem, self).__init__(**kwargs)
        # Expand molecules without explicit stereochemistry and make canonical isomeric SMILES.
        molecules = sanitizeSMILES(self.molecules)
        environments = ['explicit', 'vacuum']

        # Create a system generator for our desired forcefields.
        from perses.rjmc.topology_proposal import SystemGenerator
        system_generators = dict()
        from pkg_resources import resource_filename
        gaff_xml_filename = resource_filename('perses', 'data/gaff.xml')
        system_generators['explicit'] = SystemGenerator([gaff_xml_filename, 'tip3p.xml'],
            forcefield_kwargs={ 'nonbondedMethod' : app.CutoffPeriodic, 'nonbondedCutoff' : 9.0 * unit.angstrom, 'implicitSolvent' : None, 'constraints' : None })
        system_generators['vacuum'] = SystemGenerator([gaff_xml_filename],
            forcefield_kwargs={ 'nonbondedMethod' : app.NoCutoff, 'implicitSolvent' : None, 'constraints' : None })

        #
        # Create topologies and positions
        #
        topologies = dict()
        positions = dict()

        from openmoltools import forcefield_generators
        forcefield = app.ForceField(gaff_xml_filename, 'tip3p.xml')
        forcefield.registerTemplateGenerator(forcefield_generators.gaffTemplateGenerator)

        # Create molecule in vacuum.
        from perses.tests.utils import createOEMolFromSMILES, extractPositionsFromOEMOL
        smiles = molecules[0] # current sampler state
        molecule = createOEMolFromSMILES(smiles)
        topologies['vacuum'] = forcefield_generators.generateTopologyFromOEMol(molecule)
        positions['vacuum'] = extractPositionsFromOEMOL(molecule)

        # Create molecule in solvent.
        modeller = app.Modeller(topologies['vacuum'], positions['vacuum'])
        modeller.addSolvent(forcefield, model='tip3p', padding=9.0*unit.angstrom)
        topologies['explicit'] = modeller.getTopology()
        positions['explicit'] = modeller.getPositions()

        # Set up the proposal engines.
        from perses.rjmc.topology_proposal import SmallMoleculeSetProposalEngine
        proposal_metadata = { }
        proposal_engines = dict()
        for environment in environments:
            proposal_engines[environment] = SmallMoleculeSetProposalEngine(molecules, system_generators[environment])

        # Generate systems
        systems = dict()
        for environment in environments:
            systems[environment] = system_generators[environment].build_system(topologies[environment])

        # Define thermodynamic state of interest.
        from perses.samplers.thermodynamics import ThermodynamicState
        thermodynamic_states = dict()
        temperature = 300*unit.kelvin
        pressure = 1.0*unit.atmospheres
        thermodynamic_states['explicit'] = ThermodynamicState(system=systems['explicit'], temperature=temperature, pressure=pressure)
        thermodynamic_states['vacuum']   = ThermodynamicState(system=systems['vacuum'], temperature=temperature)

        # Create SAMS samplers
        from perses.samplers.samplers import SamplerState, MCMCSampler, ExpandedEnsembleSampler, SAMSSampler
        mcmc_samplers = dict()
        exen_samplers = dict()
        sams_samplers = dict()
        for environment in environments:
            storage = None
            if self.storage:
                storage = NetCDFStorageView(self.storage, envname=environment)

            chemical_state_key = proposal_engines[environment].compute_state_key(topologies[environment])
            if environment == 'explicit':
                sampler_state = SamplerState(system=systems[environment], positions=positions[environment], box_vectors=systems[environment].getDefaultPeriodicBoxVectors())
            else:
                sampler_state = SamplerState(system=systems[environment], positions=positions[environment])
            mcmc_samplers[environment] = MCMCSampler(thermodynamic_states[environment], sampler_state, topology=topologies[environment], storage=storage)
            mcmc_samplers[environment].nsteps = 5 # reduce number of steps for testing
            mcmc_samplers[environment].verbose = True
            exen_samplers[environment] = ExpandedEnsembleSampler(mcmc_samplers[environment], topologies[environment], chemical_state_key, proposal_engines[environment], self.geometry_engine, options={'nsteps':500}, storage=storage)
            exen_samplers[environment].verbose = True
            sams_samplers[environment] = SAMSSampler(exen_samplers[environment], storage=storage)
            sams_samplers[environment].verbose = True

        # Create test MultiTargetDesign sampler.
        from perses.samplers.samplers import MultiTargetDesign
        target_samplers = { sams_samplers['explicit'] : 1.0, sams_samplers['vacuum'] : -1.0 }
        designer = MultiTargetDesign(target_samplers, storage=self.storage)

        # Store things.
        self.molecules = molecules
        self.environments = environments
        self.topologies = topologies
        self.positions = positions
        self.system_generators = system_generators
        self.proposal_engines = proposal_engines
        self.thermodynamic_states = thermodynamic_states
        self.mcmc_samplers = mcmc_samplers
        self.exen_samplers = exen_samplers
        self.sams_samplers = sams_samplers
        self.designer = designer

class AlkanesTestSystem(SmallMoleculeLibraryTestSystem):
    """
    Library of small alkanes in various solvent environments.
    """
    def __init__(self, **kwargs):
        self.molecules = ['CC', 'CCC', 'CCCC', 'CCCCC', 'CCCCCC']
        super(AlkanesTestSystem, self).__init__(**kwargs)

class KinaseInhibitorsTestSystem(SmallMoleculeLibraryTestSystem):
    """
    Library of clinical kinase inhibitors in various solvent environments.
    """
    def __init__(self, **kwargs):
        # Read SMILES from CSV file of clinical kinase inhibitors.
        from pkg_resources import resource_filename
        smiles_filename = resource_filename('perses', 'data/clinical-kinase-inhibitors.csv')
        import csv
        molecules = list()
        with open(smiles_filename, 'r') as csvfile:
            csvreader = csv.reader(csvfile, delimiter=',', quotechar='"')
            for row in csvreader:
                name = row[0]
                smiles = row[1]
                molecules.append(smiles)
        self.molecules = molecules
        # Intialize
        super(KinaseInhibitorsTestSystem, self).__init__(**kwargs)

class T4LysozymeInhibitorsTestSystem(SmallMoleculeLibraryTestSystem):
    """
    Library of T4 lysozyme L99A inhibitors in various solvent environments.
    """
    def read_smiles(self, filename):
        import csv
        molecules = list()
        with open(filename, 'r') as csvfile:
            csvreader = csv.reader(csvfile, delimiter='\t', quotechar='"')
            for row in csvreader:
                name = row[0]
                smiles = row[1]
                reference = row[2]
                molecules.append(smiles)
        return molecules

    def __init__(self, **kwargs):
        # Read SMILES from CSV file of clinical kinase inhibitors.
        from pkg_resources import resource_filename
        molecules = list()
        molecules += self.read_smiles(resource_filename('perses', 'data/L99A-binders.txt'))
        molecules += self.read_smiles(resource_filename('perses', 'data/L99A-non-binders.txt'))
        self.molecules = molecules
        # Intialize
        super(T4LysozymeInhibitorsTestSystem, self).__init__(**kwargs)

class FusedRingsTestSystem(SmallMoleculeLibraryTestSystem):
    """
    Simple test system containing fused rings (benzene <--> naphtalene) in explicit solvent.
    """
    def __init__(self, **kwargs):
        self.molecules = ['c1ccccc1', 'c1ccc2ccccc2c1'] # benzene, naphthalene
        super(FusedRingsTestSystem, self).__init__(**kwargs)

class ValenceSmallMoleculeLibraryTestSystem(PersesTestSystem):
    """
    Create a consistent set of samplers useful for testing SmallMoleculeProposalEngine on alkanes with a valence-only forcefield.

    Properties
    ----------
    environments : list of str
        Available environments: ['vacuum']
    topologies : dict of simtk.openmm.app.Topology
        Initial system Topology objects; topologies[environment] is the topology for `environment`
    positions : dict of simtk.unit.Quantity of [nparticles,3] with units compatible with nanometers
        Initial positions corresponding to initial Topology objects
    system_generators : dict of SystemGenerator objects
        SystemGenerator objects for environments
    proposal_engines : dict of ProposalEngine
        Proposal engines
    themodynamic_states : dict of thermodynamic_states
        Themodynamic states for each environment
    mcmc_samplers : dict of MCMCSampler objects
        MCMCSampler objects for environments
    exen_samplers : dict of ExpandedEnsembleSampler objects
        ExpandedEnsembleSampler objects for environments
    sams_samplers : dict of SAMSSampler objects
        SAMSSampler objects for environments
    designer : MultiTargetDesign sampler
        Example MultiTargetDesign sampler for explicit solvent hydration free energies
    molecules : list
        Molecules in library. Currently only SMILES format is supported.

    Examples
    --------

    >>> from perses.tests.testsystems import ValenceSmallMoleculeLibraryTestSystem
    >>> testsystem = ValenceSmallMoleculeLibraryTestSystem()
    # Build a system
    >>> system = testsystem.system_generators['vacuum'].build_system(testsystem.topologies['vacuum'])
    # Retrieve a SAMSSampler
    >>> sams_sampler = testsystem.sams_samplers['vacuum']

    """
    def __init__(self, **kwargs):
        super(ValenceSmallMoleculeLibraryTestSystem, self).__init__(**kwargs)
        initial_molecules = ['CCCCC','CC(C)CC', 'CCC(C)C', 'CCCCC', 'C(CC)CCC']
        molecules = self._canonicalize_smiles(initial_molecules)
        environments = ['vacuum']

        # Create a system generator for our desired forcefields.
        from perses.rjmc.topology_proposal import SystemGenerator
        system_generators = dict()
        from pkg_resources import resource_filename
        gaff_xml_filename = resource_filename('perses', 'data/gaff-valence-only.xml')
        system_generators['vacuum'] = SystemGenerator([gaff_xml_filename],
            forcefield_kwargs={ 'nonbondedMethod' : app.NoCutoff, 'implicitSolvent' : None, 'constraints' : None })

        #
        # Create topologies and positions
        #
        topologies = dict()
        positions = dict()

        from openmoltools import forcefield_generators
        forcefield = app.ForceField(gaff_xml_filename, 'tip3p.xml')
        forcefield.registerTemplateGenerator(forcefield_generators.gaffTemplateGenerator)

        # Create molecule in vacuum.
        from perses.tests.utils import createOEMolFromSMILES, extractPositionsFromOEMOL
        smiles = molecules[0] # current sampler state
        molecule = createOEMolFromSMILES(smiles)
        topologies['vacuum'] = forcefield_generators.generateTopologyFromOEMol(molecule)
        positions['vacuum'] = extractPositionsFromOEMOL(molecule)

        # Set up the proposal engines.
        from perses.rjmc.topology_proposal import SmallMoleculeSetProposalEngine
        proposal_metadata = { }
        proposal_engines = dict()
        for environment in environments:
            proposal_engines[environment] = SmallMoleculeSetProposalEngine(molecules, system_generators[environment])

        # Generate systems
        systems = dict()
        for environment in environments:
            systems[environment] = system_generators[environment].build_system(topologies[environment])

        # Define thermodynamic state of interest.
        from perses.samplers.thermodynamics import ThermodynamicState
        thermodynamic_states = dict()
        temperature = 300*unit.kelvin
        pressure = 1.0*unit.atmospheres
        thermodynamic_states['vacuum']   = ThermodynamicState(system=systems['vacuum'], temperature=temperature)

        # Create SAMS samplers
        from perses.samplers.samplers import SamplerState, MCMCSampler, ExpandedEnsembleSampler, SAMSSampler
        mcmc_samplers = dict()
        exen_samplers = dict()
        sams_samplers = dict()
        for environment in environments:
            storage = None
            if self.storage:
                storage = NetCDFStorageView(self.storage, envname=environment)

            chemical_state_key = proposal_engines[environment].compute_state_key(topologies[environment])
            if environment == 'explicit':
                sampler_state = SamplerState(system=systems[environment], positions=positions[environment], box_vectors=systems[environment].getDefaultPeriodicBoxVectors())
            else:
                sampler_state = SamplerState(system=systems[environment], positions=positions[environment])
            mcmc_samplers[environment] = MCMCSampler(thermodynamic_states[environment], sampler_state, topology=topologies[environment], storage=storage)
            mcmc_samplers[environment].nsteps = 500 # reduce number of steps for testing
            mcmc_samplers[environment].verbose = True
            exen_samplers[environment] = ExpandedEnsembleSampler(mcmc_samplers[environment], topologies[environment], chemical_state_key, proposal_engines[environment], self.geometry_engine, options={'nsteps':0}, storage=storage)
            exen_samplers[environment].verbose = True
            sams_samplers[environment] = SAMSSampler(exen_samplers[environment], storage=storage)
            sams_samplers[environment].verbose = True

        # Create test MultiTargetDesign sampler.
        from perses.samplers.samplers import MultiTargetDesign
        target_samplers = { sams_samplers['vacuum'] : 1.0, sams_samplers['vacuum'] : -1.0 }
        designer = MultiTargetDesign(target_samplers, storage=self.storage)

        # Store things.
        self.molecules = molecules
        self.environments = environments
        self.topologies = topologies
        self.positions = positions
        self.system_generators = system_generators
        self.proposal_engines = proposal_engines
        self.thermodynamic_states = thermodynamic_states
        self.mcmc_samplers = mcmc_samplers
        self.exen_samplers = exen_samplers
        self.sams_samplers = sams_samplers
        self.designer = designer

    def _canonicalize_smiles(self, list_of_smiles):
        """
        Turn a list of smiles strings into openeye canonical
        isomeric smiles.

        Parameters
        ----------
        list_of_smiles : list of str
            input smiles

        Returns
        -------
        list_of_canonicalized_smiles : list of str
            canonical isomeric smiles
        """
        list_of_canonicalized_smiles = []
        for smiles in list_of_smiles:
            mol = oechem.OEMol()
            oechem.OESmilesToMol(mol, smiles)
            can_smi = oechem.OECreateIsoSmiString(mol)
            list_of_canonicalized_smiles.append(can_smi)
        return list_of_canonicalized_smiles

def check_topologies(testsystem):
    """
    Check that all SystemGenerators can build systems for their corresponding Topology objects.
    """
    for environment in testsystem.environments:
        topology = testsystem.topologies[environment]
        try:
            testsystem.system_generators[environment].build_system(topology)
        except Exception as e:
            msg = str(e)
            msg += '\n'
            msg += "topology for environment '%s' cannot be built into a system" % environment
            from perses.tests.utils import show_topology
            show_topology(topology)
            raise Exception(msg)

def checktestsystem(testsystem_class):
    # Instantiate test system.
    tmpfile = tempfile.NamedTemporaryFile()
    storage_filename = tmpfile.name
    testsystem = testsystem_class(storage_filename=storage_filename)
    # Check topologies
    check_topologies(testsystem)

def test_testsystems():
    """
    Test instantiation of all test systems.
    """
    testsystem_names = ['T4LysozymeInhibitorsTestSystem', 'KinaseInhibitorsTestSystem', 'AlkanesTestSystem', 'AlanineDipeptideTestSystem']
    niterations = 2 # number of iterations to run
    for testsystem_name in testsystem_names:
        import perses.tests.testsystems
        testsystem_class = getattr(perses.tests.testsystems, testsystem_name)
        f = partial(checktestsystem, testsystem_class)
        f.description = "Testing %s" % (testsystem_name)
        yield f

def run_t4_inhibitors():
    """
    Run T4 lysozyme inhibitors in solvents test system.
    """
    testsystem = T4LysozymeInhibitorsTestSystem(storage_filename='output.nc')
    for environment in ['explicit', 'vacuum']:
        #testsystem.exen_samplers[environment].pdbfile = open('t4-' + component + '.pdb', 'w')
        #testsystem.exen_samplers[environment].options={'nsteps':50} # instantaneous MC
        testsystem.mcmc_samplers[environment].verbose = True
        testsystem.mcmc_samplers[environment].nsteps = 50 # use fewer MD steps to speed things up
        testsystem.exen_samplers[environment].verbose = True
        testsystem.exen_samplers[environment].ncmc_engine.nsteps = 50 # NCMC switching
        testsystem.sams_samplers[environment].verbose = True
    testsystem.designer.verbose = True
    testsystem.designer.run(niterations=50)

    # Analyze data.
    #from perses.analysis import Analysis
    #analysis = Analysis(storage_filename='output.nc')
    #analysis.plot_sams_weights('sams.pdf')
    #analysis.plot_ncmc_work('ncmc.pdf')

def run_t4():
    """
    Run T4 lysozyme test system.
    """
    testsystem = T4LysozymeTestSystem()
    solvent = 'explicit'
    for component in ['complex', 'receptor']:
        testsystem.exen_samplers[solvent + '-' + component].pdbfile = open('t4-' + component + '.pdb', 'w')
        testsystem.exen_samplers[solvent + '-' + component].options={'nsteps':0} # instantaneous MC
        testsystem.mcmc_samplers[solvent + '-' + component].verbose = True # use fewer MD steps to speed things up
        testsystem.mcmc_samplers[solvent + '-' + component].nsteps = 50 # use fewer MD steps to speed things up
        testsystem.sams_samplers[solvent + '-' + component].run(niterations=5)
    testsystem.designer.verbose = True
    testsystem.designer.run(niterations=5)

    # Analyze data.
    #from perses.analysis import Analysis
    #analysis = Analysis(storage_filename='output.nc')
    #analysis.plot_sams_weights('sams.pdf')
    #analysis.plot_ncmc_work('ncmc.pdf')

def run_myb():
    """
    Run myb test system.
    """
    testsystem = MybTestSystem()
    solvent = 'implicit'
    testsystem.exen_samplers[solvent + '-peptide'].pdbfile = open('myb-vacuum.pdb', 'w')
    testsystem.exen_samplers[solvent + '-complex'].pdbfile = open('myb-complex.pdb', 'w')
    testsystem.exen_samplers[solvent + '-complex'].options={'nsteps':0}
    testsystem.exen_samplers[solvent + '-peptide'].options={'nsteps':0}
    testsystem.mcmc_samplers[solvent + '-complex'].nsteps = 50
    testsystem.mcmc_samplers[solvent + '-peptide'].nsteps = 50
    testsystem.sams_samplers[solvent + '-complex'].run(niterations=5)
    #testsystem.designer.verbose = True
    #testsystem.designer.run(niterations=500)
    #testsystem.exen_samplers[solvent + '-peptide'].verbose=True
    #testsystem.exen_samplers[solvent + '-peptide'].run(niterations=100)

def run_abl_imatinib_resistance():
    """
    Run abl test system.
    """
    testsystem = AblImatinibResistanceTestSystem()
    #for environment in testsystem.environments:
    for environment in ['vacuum-complex']:
        print(environment)
        testsystem.exen_samplers[environment].pdbfile = open('abl-imatinib-%s.pdb' % environment, 'w')
        testsystem.exen_samplers[environment].geometry_pdbfile = open('abl-imatinib-%s-geometry-proposals.pdb' % environment, 'w')
        testsystem.exen_samplers[environment].options={'nsteps':20000, 'timestep' : 1.0 * unit.femtoseconds}
        testsystem.exen_samplers[environment].accept_everything = False # accept everything that doesn't lead to NaN for testing
        testsystem.mcmc_samplers[environment].nsteps = 20000
        testsystem.mcmc_samplers[environment].timestep = 1.0 * unit.femtoseconds
        #testsystem.mcmc_samplers[environment].run(niterations=5)
        testsystem.exen_samplers[environment].run(niterations=100)
        #testsystem.sams_samplers[environment].run(niterations=5)

    #testsystem.designer.verbose = True
    #testsystem.designer.run(niterations=500)
    #testsystem.exen_samplers[solvent + '-peptide'].verbose=True
    #testsystem.exen_samplers[solvent + '-peptide'].run(niterations=100)

def run_kinase_inhibitors():
    """
    Run kinase inhibitors test system.
    """
    testsystem = KinaseInhibitorsTestSystem()
    environment = 'vacuum'
    testsystem.exen_samplers[environment].pdbfile = open('kinase-inhibitors-vacuum.pdb', 'w')
    testsystem.exen_samplers[environment].geometry_pdbfile = open('kinase-inhibitors-%s-geometry-proposals.pdb' % environment, 'w')
    testsystem.exen_samplers[environment].ncmc_engine.nsteps = 0
    testsystem.mcmc_samplers[environment].nsteps = 50
    testsystem.exen_samplers[environment].geometry_engine.write_proposal_pdb = True # write proposal PDBs
    testsystem.sams_samplers[environment].run(niterations=100)

def run_valence_system():
    """
    Run valence molecules test system.

    This system only has one environment (vacuum), so SAMS is used.

    """
    testsystem = ValenceSmallMoleculeLibraryTestSystem(storage_filename='output.nc')
    environment = 'vacuum'
    testsystem.exen_samplers[environment].pdbfile = open('valence.pdb', 'w')
    testsystem.exen_samplers[environment].ncmc_engine.nsteps = 500
    testsystem.mcmc_samplers[environment].nsteps = 5
    testsystem.sams_samplers[environment].run(niterations=50)

def run_alanine_system(sterics=True):
    """
    Run alanine dipeptide in vacuum test system.

    If `sterics == True`, then sterics will be included.
    Otherwise, only valence terms are used.

    """
    if sterics:
        testsystem = AlanineDipeptideTestSystem(storage_filename='output.nc')
    else:
        testsystem = AlanineDipeptideValenceTestSystem(storage_filename='output.nc')
    environment = 'vacuum'
    print(testsystem.__class__.__name__)
    testsystem.exen_samplers[environment].pdbfile = open('valence.pdb', 'w')
    testsystem.exen_samplers[environment].ncmc_engine.nsteps = 0
    testsystem.mcmc_samplers[environment].nsteps = 500
    testsystem.sams_samplers[environment].run(niterations=500)

def test_valence_write_pdb_ncmc_switching():
    """
    Run abl test system.
    """
    testsystem = ValenceSmallMoleculeLibraryTestSystem()
    environment = 'vacuum'
    testsystem.exen_samplers[environment].ncmc_engine.nsteps = 10
    testsystem.exen_samplers[environment].ncmc_engine.timestep = 1.0 * unit.femtoseconds
    testsystem.exen_samplers[environment].ncmc_engine.write_ncmc_interval = 1 # write PDB files for NCMC switching
    testsystem.mcmc_samplers[environment].nsteps = 10
    testsystem.mcmc_samplers[environment].timestep = 1.0 * unit.femtoseconds
    testsystem.exen_samplers[environment].run(niterations=1)

def run_abl_affinity_write_pdb_ncmc_switching():
    """
    Run abl test system.
    """
    testsystem = AblAffinityTestSystem()
    #for environment in testsystem.environments:
    for environment in ['vacuum-complex']:
        print(environment)
        testsystem.exen_samplers[environment].pdbfile = open('abl-imatinib-%s.pdb' % environment, 'w')
        testsystem.exen_samplers[environment].geometry_pdbfile = open('abl-imatinib-%s-geometry-proposals.pdb' % environment, 'w')
        testsystem.exen_samplers[environment].ncmc_engine.nsteps = 10000
        testsystem.exen_samplers[environment].ncmc_engine.timestep = 1.0 * unit.femtoseconds
        testsystem.exen_samplers[environment].accept_everything = False # accept everything that doesn't lead to NaN for testing
        testsystem.exen_samplers[environment].ncmc_engine.write_ncmc_interval = 100 # write PDB files for NCMC switching
        testsystem.mcmc_samplers[environment].nsteps = 10000
        testsystem.mcmc_samplers[environment].timestep = 1.0 * unit.femtoseconds

        testsystem.mcmc_samplers[environment].verbose = True
        testsystem.exen_samplers[environment].verbose = True
        testsystem.sams_samplers[environment].verbose = True
        #testsystem.mcmc_samplers[environment].run(niterations=5)
        testsystem.exen_samplers[environment].run(niterations=5)

        #testsystem.sams_samplers[environment].run(niterations=5)

    #testsystem.designer.verbose = True
    #testsystem.designer.run(niterations=500)
    #testsystem.exen_samplers[solvent + '-peptide'].verbose=True
    #testsystem.exen_samplers[solvent + '-peptide'].run(niterations=100)

def run_constph_abl():
    """
    Run Abl:imatinib constant-pH test system.
    """
    testsystem = AblImatinibProtonationStateTestSystem()
    for environment in testsystem.environments:
    #for environment in ['explicit-inhibitor', 'explicit-complex']:
    #for environment in ['vacuum-inhibitor', 'vacuum-complex']:
        if environment not in testsystem.exen_samplers:
            print("Skipping '%s' for now..." % environment)
            continue

        print(environment)
        testsystem.exen_samplers[environment].pdbfile = open('abl-imatinib-constph-%s.pdb' % environment, 'w')
        testsystem.exen_samplers[environment].geometry_pdbfile = open('abl-imatinib-constph-%s-geometry-proposals.pdb' % environment, 'w')
        testsystem.exen_samplers[environment].ncmc_engine.nsteps = 50
        testsystem.exen_samplers[environment].ncmc_engine.timestep = 1.0 * unit.femtoseconds
        testsystem.exen_samplers[environment].accept_everything = False # accept everything that doesn't lead to NaN for testing
        #testsystem.exen_samplers[environment].ncmc_engine.write_ncmc_interval = 100 # write PDB files for NCMC switching
        testsystem.mcmc_samplers[environment].nsteps = 2500
        testsystem.mcmc_samplers[environment].timestep = 1.0 * unit.femtoseconds

        testsystem.mcmc_samplers[environment].verbose = True
        testsystem.exen_samplers[environment].verbose = True
        testsystem.exen_samplers[environment].proposal_engine.verbose = True
        testsystem.sams_samplers[environment].verbose = True
        #testsystem.mcmc_samplers[environment].run(niterations=5)
        #testsystem.exen_samplers[environment].run(niterations=5)

        #testsystem.sams_samplers[environment].run(niterations=5)

    # Run ligand in solvent constant-pH sampler calibration
    testsystem.sams_samplers['explicit-inhibitor'].verbose=True
    testsystem.sams_samplers['explicit-inhibitor'].run(niterations=100)
    #testsystem.exen_samplers['vacuum-inhibitor'].verbose=True
    #testsystem.exen_samplers['vacuum-inhibitor'].run(niterations=100)
    #testsystem.exen_samplers['explicit-complex'].verbose=True
    #testsystem.exen_samplers['explicit-complex'].run(niterations=100)

    # Run constant-pH sampler
    testsystem.designer.verbose = True
    testsystem.designer.update_target_probabilities() # update log weights from inhibitor in solvent calibration
    testsystem.designer.run(niterations=500)

def run_imidazole():
    """
    Run imidazole constant-pH test system.
    """
    testsystem = ImidazoleProtonationStateTestSystem(storage_filename='output.nc')
    for environment in testsystem.environments:
        if environment not in testsystem.exen_samplers:
            print("Skipping '%s' for now..." % environment)
            continue

        print(environment)
        #testsystem.exen_samplers[environment].pdbfile = open('imidazole-constph-%s.pdb' % environment, 'w')
        #testsystem.exen_samplers[environment].geometry_pdbfile = open('imidazole-constph-%s-geometry-proposals.pdb' % environment, 'w')
        testsystem.exen_samplers[environment].ncmc_engine.nsteps = 500
        testsystem.exen_samplers[environment].ncmc_engine.timestep = 1.0 * unit.femtoseconds
        testsystem.exen_samplers[environment].accept_everything = False # accept everything that doesn't lead to NaN for testing
        #testsystem.exen_samplers[environment].ncmc_engine.write_ncmc_interval = 100 # write PDB files for NCMC switching
        testsystem.mcmc_samplers[environment].nsteps = 500
        testsystem.mcmc_samplers[environment].timestep = 1.0 * unit.femtoseconds

        testsystem.mcmc_samplers[environment].verbose = True
        testsystem.exen_samplers[environment].verbose = True
        testsystem.exen_samplers[environment].proposal_engine.verbose = True
        testsystem.sams_samplers[environment].verbose = True

    # Run ligand in solvent constant-pH sampler calibration
    testsystem.sams_samplers['explicit-imidazole'].verbose=True
    testsystem.sams_samplers['explicit-imidazole'].run(niterations=100)

def run_fused_rings():
    """
    Run fused rings test system.
    Vary number of NCMC steps

    """
    #nsteps_to_try = [1, 10, 100, 1000, 10000, 100000] # number of NCMC steps
    nsteps_to_try = [10, 100, 1000, 10000, 100000] # number of NCMC steps
    for ncmc_steps in nsteps_to_try:
        storage_filename = 'output-%d.nc' % ncmc_steps
        testsystem = FusedRingsTestSystem(storage_filename=storage_filename)
        for environment in ['explicit', 'vacuum']:
            testsystem.mcmc_samplers[environment].verbose = True
            testsystem.mcmc_samplers[environment].nsteps = 500
            testsystem.exen_samplers[environment].verbose = True
            testsystem.exen_samplers[environment].ncmc_engine.nsteps = ncmc_steps # NCMC switching steps
            testsystem.exen_samplers[environment].ncmc_engine.verbose = True # verbose output of work
            testsystem.sams_samplers[environment].verbose = True
        testsystem.designer.verbose = True
        testsystem.designer.run(niterations=100)

        # Analyze data.
        from perses.analysis import Analysis
        analysis = Analysis(storage_filename=storage_filename)
        #analysis.plot_sams_weights('sams.pdf')
        analysis.plot_ncmc_work('ncmc-%d.pdf' % ncmc_steps)

if __name__ == '__main__':
    #run_alanine_system(sterics=True)
    run_alanine_system(sterics=False)
    #run_fused_rings()
    #run_valence_system()
    #run_t4_inhibitors()
    #run_imidazole()
    #run_constph_imidazole()
    #run_constph_abl()
    #run_abl_affinity_write_pdb_ncmc_switching()
    #run_kinase_inhibitors()
    #run_abl_imatinib()
    #run_myb()<|MERGE_RESOLUTION|>--- conflicted
+++ resolved
@@ -186,11 +186,8 @@
             }
         proposal_engines = dict()
         chain_id = ' '
-<<<<<<< HEAD
-        allowed_mutations = [[('2','ALA')],[('2','VAL')],[('2','LEU')],[('2','PHE')]]
-=======
+        #allowed_mutations = [[('2','ALA')],[('2','VAL')],[('2','LEU')],[('2','PHE')]]
         allowed_mutations = [[('2','VAL')],[('2','LEU')],[('2','PHE')]]
->>>>>>> 50c3e350
         for environment in environments:
             proposal_engines[environment] = PointMutationEngine(topologies[environment],system_generators[environment], chain_id, proposal_metadata=proposal_metadata, allowed_mutations=allowed_mutations)
 
